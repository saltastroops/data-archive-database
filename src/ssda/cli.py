--- conflicted
+++ resolved
@@ -47,23 +47,6 @@
     type=click.Choice(["0", "1", "2", "3"]),
     help="Log more details.",
 )
-<<<<<<< HEAD
-def populate(
-    task: str,
-    start: Optional[str],
-    end: Optional[str],
-    instruments: Tuple[str],
-    file: Optional[str],
-    fits_base_dir: Optional[str],
-    mode: str,
-    skip_errors: bool,
-    verbosity: Optional[str],
-):
-    """Populate the database SSDA"""
-    populate_ssda(
-        task, start, end, instruments, file, fits_base_dir, mode, skip_errors, verbosity
-    )
-=======
 def populate(start: Optional[str],
              end: Optional[str],
              instruments: Tuple[str],
@@ -73,7 +56,6 @@
              verbosity: Optional[str]):
     """Populate the database SSDA"""
     populate_ssda(start, end, instruments, file, fits_base_dir, skip_errors, verbosity)
->>>>>>> 6b518cee
 
 
 @main.command()
