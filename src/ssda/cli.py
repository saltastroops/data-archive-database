import logging
import os
from datetime import date, datetime, timedelta
from typing import Callable, Optional, Set, Tuple

import click
import dsnparse
import sentry_sdk

from ssda.database.sdb import SaltDatabaseService
from ssda.database.ssda import SSDADatabaseService
from ssda.database.services import DatabaseServices
from ssda.task import execute_task
from ssda.util import types
from ssda.util.errors import get_salt_data_to_log
from ssda.util.fits import fits_file_paths, set_fits_base_dir, get_night_date
from ssda.util.types import Instrument, DateRange, TaskName, TaskExecutionMode

# Log with Sentry
if os.environ.get("SENTRY_DSN"):
    sentry_sdk.init(os.environ.get("SENTRY_DSN"))  # type: ignore


def parse_date(value: str, now: Callable[[], datetime]) -> date:
    """
    Parse a date string.

    The value must be a date of the form yyyy-mm-dd. Alternatively, you can use the
    keywords today and yesterday.

    Parameters
    ----------
    value : str
         Date string
    now : func
         Function returning the current datetime.

    """

    if value == "today":
        return now().date()
    if value == "yesterday":
        return (now() - timedelta(days=1)).date()
    try:
        return datetime.strptime(value, "%Y-%m-%d").date()
    except ValueError:
        raise click.UsageError(
            f"{value} is neither a valid date of the form yyyy-mm-dd, nor the string "
            f"yesterday, nor the string today."
        )


def validate_options(
        start: Optional[date],
        end: Optional[date],
        file: Optional[str],
        instruments: Set[Instrument],
        fits_base_dir: Optional[str],
        task_name:Optional[TaskName]
) -> None:
    """
    Validate the command line options.

    An exception is raised if either of the following is true.

    * The start date or end date is missing.
    * The start date is later than the end date.
    * A future date is specified.

    Parameters
    ----------
    start : datetime
        Start date.
    end : datetime
        End date.
    file : str
        FITS file (path).
    instruments : set of Instrument
        Set of instruments.
    fits_base_dir: str
        The base directory to data files
    task_name: TaskName
        The task to be run

    """

    if not fits_base_dir:
        fits_base_dir = os.environ.get("FITS_BASE_DIR")
    if not fits_base_dir:
        raise ValueError(
            "You must specify the base directory for the FITS files "
            "(either with the --fits-base-dir option or by setting an environment "
            "variable FITS_BASE_DIR)."
        )

    # Can not run insert for a single file
    if task_name == TaskName.INSERT and file:
        raise click.UsageError(
            "You cannot use the --file option with the insert task."
        )

    # A start date requires an end date, and vice versa
    if start and not end:
        raise click.UsageError(
            "You must also use the --end option if you use the --start option."
        )
    if end and not start:
        raise click.UsageError(
            "You must also use the --start option if you use the --end option."
        )

<<<<<<< HEAD
    # The instrument is unknown
    if len(instruments) != len([instrument for instrument in Instrument]):
        raise click.UsageError("The --instrument is unknown.")

    # Either a date range or a FITS file must be specified
    if not (start and end) and not file:
=======
    # A date range must be specified
    if not start or not end:
>>>>>>> 436e2a57
        raise click.UsageError(
            "You must either specify a date range (with the --start/--end options) or "
            "a FITS file (with the --file option)."
        )

    # Date ranges and the --file option are mutually exclusive
    if (start or end) and file:
        raise click.UsageError(
            "The --start/--end and --file options are mutually exclusive."
        )
    # A date range requires a base directory
    if start and not fits_base_dir:
        raise click.UsageError(
            "You must specify the base directory for the FITS files (with the"
            "--fits-base-dir option) if you are using a date range."
        )

    # The start date must be earlier than the end date
    if start and end and start >= end:
        raise click.UsageError("The start date must be earlier than the end date.")


@click.command()
@click.option("--end", type=str, help="Start date of the last night to consider.")
@click.option(
    "--file",
    type=click.Path(exists=True, file_okay=True, dir_okay=False),
    help="FITS file to map to the database.",
)
@click.option(
    "--fits-base-dir",
    type=click.Path(exists=True, file_okay=False, dir_okay=True),
    help="Base directory containing all the FITS files.",
)
@click.option(
    "--instrument",
    "instruments",
    type=click.Choice(["BCAM", "HRS", "RSS", "Salticam"], case_sensitive=False),
    multiple=True,
    help="Instrument to consider.",
)
@click.option(
    "--mode",
    type=click.Choice(["dummy", "production"], case_sensitive=False),
    required=True,
    help="Task execution mode.",
)
@click.option(
    "--skip-errors", is_flag=True, help="Do not terminate if there is an error"
)
@click.option("--start", type=str, help="Start date of the last night to consider.")
@click.option(
    "--task",
    type=click.Choice(["delete", "insert"]),
    required=True,
    help="Task to perform.",
)
@click.option(
    "--verbosity", type=click.Choice(["0", "1", "2"]), help="Log more details."
)
def main(
    task: str,
    start: Optional[str],
    end: Optional[str],
    instruments: Tuple[str],
    file: Optional[str],
    fits_base_dir: Optional[str],
    mode: str,
    skip_errors: bool,
    verbosity: Optional[str],
) -> int:
    logging.basicConfig(level=logging.INFO)
    logging.error("SALT is always assumed to be the telescope.")

    verbosity_level = 2 if not verbosity else int(verbosity)

    if not os.environ.get("SENTRY_DSN"):
        logging.warning(
            "Environment variable SENTRY_DSN for logging with Sentry not " "set."
        )

    # convert options as required and validate them
    now = datetime.now
    start_date = parse_date(start, now) if start else None
    end_date = parse_date(end, now) if end else None
    if len(instruments):
        instruments_set = set(
            Instrument.for_name(instrument) for instrument in instruments
        )
    else:
        instruments_set = set(instrument for instrument in Instrument)
    task_name = TaskName.for_name(task)
    task_mode = TaskExecutionMode.for_mode(mode)
    validate_options(
        start=start_date,
        end=end_date,
        file=file,
        instruments=instruments_set,
        fits_base_dir=fits_base_dir,
        task_name=task_name,
    )

    # store the base directory
    set_fits_base_dir(fits_base_dir)

    # get the FITS file paths
    if start_date and end_date and fits_base_dir:
        paths = fits_file_paths(
            nights=DateRange(start_date, end_date),
            instruments=instruments_set,
            base_dir=fits_base_dir,
        )
    elif file:
        paths = iter([file])
    else:
        raise click.UsageError(
            "The command line options do not allow the FITS file paths to be found."
        )

    # database access
    ssda_db_config = dsnparse.parse_environ("SSDA_DSN")
    ssda_db_config = types.DatabaseConfiguration(
        username=ssda_db_config.user,
        password=ssda_db_config.secret,
        host=ssda_db_config.host,
        port=ssda_db_config.port,
        database=ssda_db_config.database,
    )
    sdb_db_config = dsnparse.parse_environ("SDB_DSN")
    sdb_db_config = types.DatabaseConfiguration(
        username=sdb_db_config.user,
        password=sdb_db_config.secret,
        host=sdb_db_config.host,
        port=3306,
        database=sdb_db_config.database,
    )
    ssda_database_service = SSDADatabaseService(ssda_db_config)
    sdb_database_service = SaltDatabaseService(sdb_db_config)

    database_services = DatabaseServices(
        ssda=ssda_database_service, sdb=sdb_database_service
    )
    ssda_connection = database_services.ssda.connection()

    flagged_errors = set()
    night_date = ""
    # execute the requested task
    for path in paths:
        try:
            if verbosity_level >= 1 and night_date != get_night_date(path):
                night_date = get_night_date(path)
                click.echo(f"Mapping files for {get_night_date(path)}")
            execute_task(
                task_name=task_name,
                fits_path=path,
                task_mode=task_mode,
                database_services=database_services,
            )
        except BaseException as e:
            error_msg = str(e)
            if verbosity_level == 0:
                # don't output anything
                pass
            if verbosity_level == 1 and error_msg not in flagged_errors:
                msg = f"\nError in {path}. \n{error_msg}"
                # Add error to already flagged errors.
                flagged_errors.add(error_msg)
                logging.error(msg)
            if verbosity_level == 2:
                # TODO Please note that data_to_log is only for SALT need to be updated in the future
                # output the FITS file path and the error message.
                data_to_log = get_salt_data_to_log(path)
                msg = f"""
FiITS file details
------------------
Proposal code: {data_to_log.proposal_code}
Object: {data_to_log.object}
Block visit id: {data_to_log.block_visit_id}
Observation type: {data_to_log.observation_type}
Observation mode: {data_to_log.observation_mode}
Observation time: {data_to_log.observation_time}

Stack trace
-----------
{error_msg}
_________________________________________________________________________________________________
"""
                # output the FITS file path and error stacktrace.
                logging.error(msg, exc_info=True)
            if not skip_errors:
                ssda_connection.close()
                return -1

    ssda_connection.close()

    # Success!
    return 0<|MERGE_RESOLUTION|>--- conflicted
+++ resolved
@@ -109,17 +109,7 @@
             "You must also use the --start option if you use the --end option."
         )
 
-<<<<<<< HEAD
-    # The instrument is unknown
-    if len(instruments) != len([instrument for instrument in Instrument]):
-        raise click.UsageError("The --instrument is unknown.")
-
-    # Either a date range or a FITS file must be specified
     if not (start and end) and not file:
-=======
-    # A date range must be specified
-    if not start or not end:
->>>>>>> 436e2a57
         raise click.UsageError(
             "You must either specify a date range (with the --start/--end options) or "
             "a FITS file (with the --file option)."
