import logging
from datetime import date, datetime
from typing import Optional
import dsnparse
from ssda.database.ssda import SSDADatabaseService
from ssda.ssda_populate import parse_date
from ssda.util import types
from ssda.util.types import DateRange

logging.basicConfig(level=logging.INFO, format="%(levelname)s %(asctime)s: %(message)s")


def validate_options(
    fits: Optional[str] = None,
    out: Optional[str] = None,
    start: Optional[date] = None,
    end: Optional[date] = None,
):
    if not fits and not start and not end:
        raise ValueError("You must provide either the FITS file path or a date range.")
    if fits and (start or end):
        raise ValueError("You cannot provide provide both the FITS file path and a date range.")
    if not out and (start or end):
        raise ValueError("The --out option must be used with the --start and --end option.")
    if fits and out:
        raise ValueError("The --fits and --out options cannot be used together.")
    if (start and not end) or (not start and end):
        raise ValueError(
            "You cannot provide a start_date without an end_date date, or an end_date date without a "
            "start_date date."
        )


def delete_in_ssda(fits: Optional[str], start: Optional[str], end: Optional[str], out: Optional[str]):
    validate_options(fits=fits, start=start, end=end, out=out)

    # database access
    ssda_db_config = dsnparse.parse_environ("SSDA_DSN")
    ssda_db_config = types.DatabaseConfiguration(
        username=ssda_db_config.user,
        password=ssda_db_config.secret,
        host=ssda_db_config.host,
        port=ssda_db_config.port,
        database=ssda_db_config.database,
    )
    ssda_database_service = SSDADatabaseService(ssda_db_config)

    ssda_database_service.begin_transaction()

    try:
<<<<<<< HEAD
        if file:
            observation_id = ssda_database_service.find_observation_id(
                artifact_name=file
            )
            if observation_id is None:
                raise ValueError(f"No observation id found for file: {file}")
            ssda_database_service.delete_observation(observation_id=observation_id)
=======
        if fits:
            observation_id = ssda_database_service.find_observation_id(artifact_path=fits)
            if observation_id is None:
                raise ValueError(f"No observation id found for {fits}")
            ssda_database_service.delete_observation(
                observation_id=observation_id
            )
            ssda_database_service.commit_transaction()
            logging.info(msg=f"\nSuccessfully deleted observation for {fits}")
>>>>>>> cb154e63
        else:
            if start is None:
                raise ValueError("The start date must not be None.")
            if end is None:
                raise ValueError("The end date must not be None.")
            now = datetime.now
            observation_paths = ssda_database_service.find_file_paths(
                nights=DateRange(parse_date(start, now), parse_date(end, now))
            )
            with open(out, "w") as f:
                for obs_path in observation_paths:
                    f.write("ssda delete -fits " + obs_path + "\n")
            logging.info(msg=f""
                             f"The delete command does not support deleting files for "
                             f"a date range, as there might be cases where this leads "
                             f"to unexpected results. Please see the file {out} for "
                             f"the list of commands to execute for removing all "
                             f"observations in the date range.")
    except BaseException as e:
        ssda_database_service.rollback_transaction()
        logging.error(msg="Failed to delete data.", exc_info=True)
        logging.error(e)<|MERGE_RESOLUTION|>--- conflicted
+++ resolved
@@ -7,7 +7,9 @@
 from ssda.util import types
 from ssda.util.types import DateRange
 
-logging.basicConfig(level=logging.INFO, format="%(levelname)s %(asctime)s: %(message)s")
+logging.basicConfig(
+    level=logging.INFO, format="%(levelname)s %(asctime)s: %(message)s"
+)
 
 
 def validate_options(
@@ -48,15 +50,6 @@
     ssda_database_service.begin_transaction()
 
     try:
-<<<<<<< HEAD
-        if file:
-            observation_id = ssda_database_service.find_observation_id(
-                artifact_name=file
-            )
-            if observation_id is None:
-                raise ValueError(f"No observation id found for file: {file}")
-            ssda_database_service.delete_observation(observation_id=observation_id)
-=======
         if fits:
             observation_id = ssda_database_service.find_observation_id(artifact_path=fits)
             if observation_id is None:
@@ -66,7 +59,7 @@
             )
             ssda_database_service.commit_transaction()
             logging.info(msg=f"\nSuccessfully deleted observation for {fits}")
->>>>>>> cb154e63
+            ssda_database_service.delete_observation(observation_id=observation_id)
         else:
             if start is None:
                 raise ValueError("The start date must not be None.")
