import logging
from datetime import date, datetime
from typing import Optional
import dsnparse
import click

from ssda.cli import parse_date
from ssda.database.ssda import SSDADatabaseService
from ssda.util import types
from ssda.util.types import DateRange

logging.basicConfig(
    level=logging.INFO, format="%(levelname)s %(asctime)s: %(message)s",
)


def validate_options(
    fits: Optional[str] = None,
    out: Optional[str] = None,
    start: Optional[date] = None,
    end: Optional[date] = None,
):
    if not fits and not start and not end:
        raise ValueError("You must provide either a file path or a date range.")
    if fits and (start or end):
        raise ValueError("You cannot provide provide both a file path and a date range.")
    if out and (start or end):
        raise ValueError("--out to log affected files needs to be provided for a date range.")
    if fits and out:
        raise ValueError("--out will have no affect since you are deleting a single file.")
    if (start and not end) or (not start and end):
        raise ValueError(
            "You cannot provide a start_date without an end_date date, or an end_date date without a "
            "start_date date."
        )


<<<<<<< HEAD
@click.command()
@click.option("--end", type=str, help="Start date of the last night to consider.")
@click.option(
    "--fits", help="FITS file whose data to remove from the database.",
)
@click.option(
    "--out", help="Output file for affected fits file.",
)
@click.option("--start", type=str, help="Start date of the last night to consider.")
def main(fits: Optional[str], start: Optional[str], end: Optional[str], out: Optional[str]):
    validate_options(fits=fits, start=start, end=end, out=out)
=======
def delete_in_ssda(file: Optional[str], start: Optional[date], end: Optional[date]):
    validate_options(filename=file, start=start, end=end)
>>>>>>> 1333ae1d

    # database access
    ssda_db_config = dsnparse.parse_environ("SSDA_DSN")
    ssda_db_config = types.DatabaseConfiguration(
        username=ssda_db_config.user,
        password=ssda_db_config.secret,
        host=ssda_db_config.host,
        port=ssda_db_config.port,
        database=ssda_db_config.database,
    )
    ssda_database_service = SSDADatabaseService(ssda_db_config)

    ssda_database_service.begin_transaction()

    try:
        if fits:
            observation_id = ssda_database_service.find_observation_id(artifact_path=fits)
            if observation_id is None:
                raise ValueError(f"No observation id found for {fits}")
            ssda_database_service.delete_observation(
                observation_id=observation_id
            )
            ssda_database_service.commit_transaction()
            logging.info(msg="\nSuccessfully deleted observation")
        else:
            if start is None:
                raise ValueError("The start date is None.")
            if end is None:
                raise ValueError("The end date is None.")
            now = datetime.now
            observation_paths = ssda_database_service.find_affected_file_paths(
                nights=DateRange(parse_date(start, now), parse_date(end, now))
            )
            files_affected = open(f"{out}", "w")
            for obs_path in observation_paths:
                files_affected.writelines("ssda delete -fits " + obs_path + "\n")
            logging.info(msg=f"The delete command does not support deleting files for a date range, as there might be "
                             f"cases where this leads to unexpected results.\n\n"
                             f"Your chosen date range covers the following file paths. Please check the list and call "
                             f"the delete command with the --fits option for every path you want to delete.")
    except BaseException as e:
        ssda_database_service.rollback_transaction()
        logging.error(msg="Failed to delete data.", exc_info=True)
        logging.error(e)<|MERGE_RESOLUTION|>--- conflicted
+++ resolved
@@ -35,23 +35,8 @@
         )
 
 
-<<<<<<< HEAD
-@click.command()
-@click.option("--end", type=str, help="Start date of the last night to consider.")
-@click.option(
-    "--fits", help="FITS file whose data to remove from the database.",
-)
-@click.option(
-    "--out", help="Output file for affected fits file.",
-)
-@click.option("--start", type=str, help="Start date of the last night to consider.")
-def main(fits: Optional[str], start: Optional[str], end: Optional[str], out: Optional[str]):
-    validate_options(fits=fits, start=start, end=end, out=out)
-=======
 def delete_in_ssda(file: Optional[str], start: Optional[date], end: Optional[date]):
     validate_options(filename=file, start=start, end=end)
->>>>>>> 1333ae1d
-
     # database access
     ssda_db_config = dsnparse.parse_environ("SSDA_DSN")
     ssda_db_config = types.DatabaseConfiguration(
