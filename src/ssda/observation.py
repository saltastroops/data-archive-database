from abc import ABC
from typing import List, Optional, Any

from ssda.instrument.hrs_observation_properties import HrsObservationProperties
from ssda.instrument.instrument import Instrument
from ssda.instrument.rss_observation_properties import RssObservationProperties
from ssda.instrument.salticam_observation_properties import SalticamObservationProperties
from ssda.util import types
from ssda.util.fits import FitsFile
from ssda.util.salt_observation import SaltDatabaseService


class ObservationProperties(ABC):
    """
    Properties of an observation.

    The methods of this class return objects that correspond to database tables to be
    populated.

    """

    def artifact(self, plane_id: int) -> types.Artifact:
        raise NotImplementedError

    def energy(self, plane_id: int) -> Optional[types.Energy]:
        raise NotImplementedError

    def instrument_keyword_values(
        self, observation_id: int
    ) -> List[types.InstrumentKeywordValue]:
        raise NotImplementedError

<<<<<<< HEAD
    def observation(self, proposal_id: Optional[int]) -> types.Observation:
=======
    def instrument_setup(self, observation_id: int) -> types.InstrumentSetup:
        raise NotImplementedError

    def observation(
        self, observation_group_id: Optional[int], proposal_id: Optional[int]
    ) -> types.Observation:
        raise NotImplementedError

    def observation_group(self) -> Optional[types.ObservationGroup]:
>>>>>>> da721e52
        raise NotImplementedError

    def observation_time(self, plane_id: int) -> types.ObservationTime:
        raise NotImplementedError

    def plane(self, observation_id: int) -> types.Plane:
        raise NotImplementedError

    def polarization(self, plane_id: int) -> Optional[types.Polarization]:
        raise NotImplementedError

    def position(self, plane_id: int) -> Optional[types.Position]:
        raise NotImplementedError

    def proposal(self) -> Optional[types.Proposal]:
        raise NotImplementedError

    def proposal_investigators(
        self, proposal_id: int
    ) -> List[types.ProposalInvestigator]:
        raise NotImplementedError

    def target(self, observation_id: int) -> Optional[types.Target]:
        raise NotImplementedError


def instrument_observation_properties(fits_file: FitsFile,
                                      database_service: SaltDatabaseService) -> ObservationProperties:
    o_p: Optional[ObservationProperties] = None
    if fits_file.instrument() == Instrument.RSS:
        o_p = RssObservationProperties(fits_file, database_service)

    if fits_file.instrument() == Instrument.HRS:
        o_p = HrsObservationProperties(fits_file, database_service)

    if fits_file.instrument() == Instrument.SALTICAM:
        o_p = SalticamObservationProperties(fits_file, database_service)
    if not o_p:
        raise ValueError(f"Observation properties could not be defined for file {fits_file.file_path()}")
    return o_p


class StandardObservationProperties(ObservationProperties):
    def __init__(self, fits_file: FitsFile):
        self._observation_properties: ObservationProperties = \
            instrument_observation_properties(fits_file, SaltDatabaseService(None))

    def artifact(self, plane_id: int) -> types.Artifact:
        return self._observation_properties.artifact(plane_id)

    def energy(self, plane_id: int) -> Optional[types.Energy]:
        return self._observation_properties.energy(plane_id)

    def instrument_keyword_values(
            self, observation_id: int
    ) -> List[types.InstrumentKeywordValue]:
        return self._observation_properties.instrument_keyword_values(observation_id)

    def observation(self, proposal_id: Optional[int]) -> types.Observation:
        return self._observation_properties.observation(proposal_id)

    def observation_time(self, plane_id: int) -> types.ObservationTime:
        return self._observation_properties.observation_time(plane_id)

    def plane(self, observation_id: int) -> types.Plane:
        return self._observation_properties.plane(observation_id)

    def polarizations(self, plane_id: int) -> List[types.Polarization]:
        return self._observation_properties.polarizations(plane_id)

    def position(self, plane_id: int) -> Optional[types.Position]:
        return self._observation_properties.position(plane_id)

    def proposal(self) -> Optional[types.Proposal]:
        return self._observation_properties.proposal()

    def proposal_investigators(
            self, proposal_id: int
    ) -> List[types.ProposalInvestigator]:
        return self._observation_properties.proposal_investigators(proposal_id)

    def target(self, observation_id: int) -> Optional[types.Target]:
        return self._observation_properties.target(observation_id)


class DummyObservationProperties(ObservationProperties):
    pass<|MERGE_RESOLUTION|>--- conflicted
+++ resolved
@@ -30,9 +30,6 @@
     ) -> List[types.InstrumentKeywordValue]:
         raise NotImplementedError
 
-<<<<<<< HEAD
-    def observation(self, proposal_id: Optional[int]) -> types.Observation:
-=======
     def instrument_setup(self, observation_id: int) -> types.InstrumentSetup:
         raise NotImplementedError
 
@@ -42,7 +39,6 @@
         raise NotImplementedError
 
     def observation_group(self) -> Optional[types.ObservationGroup]:
->>>>>>> da721e52
         raise NotImplementedError
 
     def observation_time(self, plane_id: int) -> types.ObservationTime:
