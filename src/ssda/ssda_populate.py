--- conflicted
+++ resolved
@@ -146,18 +146,7 @@
     # Either a date range or a FITS file must be specified
     if not (start and end):
         raise click.UsageError(
-<<<<<<< HEAD
-            "You must specify a start and end date (with the --start/--end options)."
-        )
-
-    # A date range requires a base directory
-    if start and not fits_base_dir:
-        raise click.UsageError(
-            "You must specify the base directory for the FITS files (with the"
-            "--fits-base-dir option) if you are using a date range."
-=======
             "You must specify a date range (with the --start/--end options)."
->>>>>>> 1a0cef2d
         )
 
     # The start date must be earlier than the end date
