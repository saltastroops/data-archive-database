--- conflicted
+++ resolved
@@ -75,30 +75,12 @@
         proposal_id: Optional[int],
         instrument: types.Instrument,
     ) -> types.Observation:
-<<<<<<< HEAD
-        bv_id = self._block_visit_id()
-        if bv_id is None:
-            observation_date = datetime.strptime(
-                self.header_value("DATE-OBS"), "%Y-%m-%d"
-            ).date()
-            release_date = date(
-                year=observation_date.year,
-                month=observation_date.month,
-                day=observation_date.day,
-            )
-            status = types.Status.ACCEPTED
-        else:
-            release_date = self.database_service.find_release_date(bv_id)
-            status = self.database_service.find_observation_status(bv_id)
-=======
-
         proposal_code = self.header_value("PROPID").upper()
         data_release_dates = self.database_service.find_release_date(proposal_code)
         if not self.block_visit_id:
             status = types.Status.ACCEPTED
         else:
             status = self.database_service.find_observation_status(self.block_visit_id)
->>>>>>> 06f5b210
         return types.Observation(
             data_release=data_release_dates[0],
             instrument=instrument,
