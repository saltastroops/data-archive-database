--- conflicted
+++ resolved
@@ -236,13 +236,7 @@
         ]
 
     def target(self, observation_id: int) -> Optional[types.Target]:
-<<<<<<< HEAD
-        object_name = (
-            self.header_value("OBJECT").upper() if self.header_value("OBJECT") else ""
-        )
-=======
         object_name = self.header_value("OBJECT")
->>>>>>> 06b3862a
 
         if self.is_calibration() and not self.is_standard():
             return None
