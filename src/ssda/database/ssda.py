from datetime import timedelta, date
from typing import cast, Any, Dict, Optional, List
import os

import astropy.units as u
from psycopg2 import connect

from ssda.util import types
from ssda.util.fits import get_fits_base_dir


class SSDADatabaseService:
    """
    Access to the database.

    """

    def __init__(self, database_config: types.DatabaseConfiguration):
        self._connection = connect(
            user=database_config.username(),
            password=database_config.password(),
            host=database_config.host(),
            port=database_config.port(),
            database=database_config.database(),
        )

    def begin_transaction(self) -> None:
        """
        Start a transaction.

        """

        # PostgreSQL automatically starts a transaction, so there is nothing to do
        pass

    def commit_transaction(self) -> None:
        """
        Commit the current transaction.

        """

        self._connection.commit()

    def connection(self) -> connect:
        return self._connection

    def delete_observation(self, observation_id: int) -> None:
        """
        Delete an observation.

        Parameters
        ----------
        observation_id : int
            Database id of the observation to delete.

        """

        with self._connection.cursor() as cur:
            sql = """
            DELETE FROM observation WHERE observation_id=%(observation_id)s
            """

            cur.execute(sql, dict(observation_id=observation_id))

    def find_observation_group_id(
        self, group_identifier: str, telescope: types.Telescope
    ) -> Optional[int]:
        """
        Find the database id of an observation group.

        Parameters
        ----------
        group_identifier : str
            Identifier for the observation group.
        telescope : Telescope
            Telescope used for the observations in the group.

        Returns
        -------
        Optional[int]
            The database id for the observation group, or None if there is no observation
            group in the database for the group identifier and telescope.

        """

        with self._connection.cursor() as cur:
            sql = """
            SELECT observations.observation.observation_group_id
            FROM observations.observation_group
            JOIN observations.observation ON observations.observation_group.observation_group_id=
            observations.observation.observation_group_id
            JOIN observations.telescope ON observations.observation.telescope_id = observations.telescope.telescope_id
            WHERE observations.observation_group.group_identifier=%(group_identifier)s AND observations.telescope.name=%(telescope)s
            """
            cur.execute(
                sql, dict(group_identifier=group_identifier, telescope=telescope.value)
            )

            observation_group_id = cur.fetchone()
            if observation_group_id:
                return cast(int, observation_group_id[0])
            else:
                return None

    def find_observation_id(self, artifact_name: str) -> Optional[int]:
        """
        Find the database id of an observation.

        Parameters
        ----------
        artifact_name : str
            Name of an artifact for the observation.

        Returns
        -------
        Optional[int]
            The database id of the observation, or None if there is no observation for
            the artifact name.

        """

        with self._connection.cursor() as cur:
            sql = """
            SELECT observations.observation.observation_id
            FROM observations.observation
            JOIN observations.plane ON observations.observation.observation_id = observations.plane.observation_id
            JOIN observations.artifact ON observations.plane.plane_id = observations.artifact.plane_id
            WHERE observations.artifact.name=%(artifact_name)s
            """
            cur.execute(sql, dict(artifact_name=artifact_name))

            observation_id = cur.fetchone()
            if observation_id:
                return cast(int, observation_id[0])
            else:
                return None

    def find_owner_institution_user_ids(self, proposal_id: int) -> Optional[List[int]]:
        """
        Find the database institution user id values of the institution users who own the data related to the position.
        If the data is public, None is returned.

        Parameters
        ----------
        proposal_id: int
            Database proposal id

        Returns
        -------
        Optional[int]
            The database id of institution users who own the data, or None if the data is public.

        """

        with self._connection.cursor() as cur:
            sql = """
            SELECT array_agg(institution_user_id)
            FROM admin.proposal_investigator
            JOIN observations.observation ON observation.proposal_id=proposal_investigator.proposal_id
            WHERE proposal_investigator.proposal_id=%(proposal_id)s AND observation.data_release >= now()
            GROUP BY observation.proposal_id
            """
            cur.execute(sql, dict(proposal_id=proposal_id))
            result = cur.fetchone()

            if result:
                return result[0]
            else:
                return None

    def find_proposal_id(
        self, proposal_code: str, institution: types.Institution
    ) -> Optional[int]:
        """
        Find the database id of a proposal.

        Parameters
        ----------
        proposal_code : str
            Proposal code.
        institution
            Institution to which the proposal was submitted.

        Returns
        -------
        Optional[int]
            The database id of the proposal, or None if there is no proposal for the
            proposal code abd institution.

        """

        with self._connection.cursor() as cur:
            sql = """
            SELECT proposal_id
            FROM observations.proposal
            JOIN observations.institution ON proposal.institution_id = institution.institution_id
            WHERE proposal_code=%(proposal_code)s AND name=%(institution)s
            """
            cur.execute(
                sql, dict(proposal_code=proposal_code, institution=institution.value)
            )
            result = cur.fetchone()
            if result:
                return cast(int, result[0])
            else:
                return None

    def find_observation_ids(self, start_date: date, end_date: date) -> List[int]:
        """
        The observation ids that are observed in a date range. The start date and the end date are inclusive.

        Parameters
        ----------
        start_date: date
            Start date.
        end_date: date
            End date.

        Returns
        -------
        The observation ids.

        """
        with self._connection.cursor() as cur:
            sql = """
SELECT observations.observation.observation_id
FROM observations.observation
    JOIN observations.plane ON observations.observation.observation_id = observations.plane.observation_id
    JOIN observations.observation_time ON observations.plane.plane_id = observations.observation_time.plane_id
WHERE night >= %(start_date)s AND night <= %(end_date)s
            """
            cur.execute(sql, dict(start=start_date, end=end_date))

            observation_ids = cur.fetchall()
            return [cast(int, obs[0]) for obs in observation_ids]

    def file_exists(self, path: str) -> bool:
        """
        Check if the FITS file already exists.

        Parameters
        ----------
        path : str
            FITS file path.

        Returns
        -------
        bool

        """

        with self._connection.cursor() as cur:
            sql = """
            SELECT EXISTS(SELECT 1 FROM observations.artifact WHERE (paths).raw=%(path)s);
            """
            cur.execute(sql, dict(path=os.path.relpath(path, get_fits_base_dir())))
            return cur.fetchone()[0]

    def insert_artifact(self, artifact: types.Artifact) -> int:
        """
        Insert an artifact.

        Parameters
        ----------
        artifact : Artifact
            Artifact.

        Returns
        -------
        int
            Database id of the inserted artifact.

        """

        with self._connection.cursor() as cur:
            sql = """
            WITH pt (product_type_id) AS (
                SELECT product_type_id
                FROM observations.product_type
                WHERE product_type.product_type=%(product_type)s
            )
            INSERT INTO observations.artifact (content_checksum,
                                  content_length,
                                  identifier,
                                  name,
                                  paths,
                                  plane_id,
                                  product_type_id)
            VALUES (%(content_checksum)s,
                    %(content_length)s,
                    %(identifier)s,
                    %(name)s,
                    %(paths)s,
                    %(plane_id)s,
                    (SELECT product_type_id FROM pt))
            RETURNING artifact_id
            """

            cur.execute(
                sql,
                dict(
                    content_checksum=artifact.content_checksum,
                    content_length=artifact.content_length.to_value(types.byte),
                    identifier=str(artifact.identifier),
                    name=artifact.name,
                    paths=(str(artifact.paths.raw), str(artifact.paths.reduced)),
                    plane_id=artifact.plane_id,
                    product_type=artifact.product_type.value,
                ),
            )

            return cast(int, cur.fetchone()[0])

    def insert_energy(self, energy: Optional[types.Energy]) -> Optional[int]:
        """
        Insert spectral details.

        Nothing is done and None is returned if None is passed as the energy argument.

        Parameters
        ----------
        energy : Optional[Energy]
            Spectral details.

        Returns
        -------
        Optional[int]
            Database id of the inserted spectral details, or None if None is passed as
            energy argument.

        """

        if not energy:
            return None

        with self._connection.cursor() as cur:
            sql = """
            INSERT INTO energy (dimension,
                                max_wavelength,
                                min_wavelength,
                                plane_id,
                                resolving_power,
                                sample_size)
            VALUES (%(dimension)s,
                   %(max_wavelength)s,
                   %(min_wavelength)s,
                   %(plane_id)s,
                   %(resolving_power)s,
                   %(sample_size)s)
            RETURNING energy_id
            """

            cur.execute(
                sql,
                dict(
                    dimension=energy.dimension,
                    max_wavelength=energy.max_wavelength.to_value(u.meter),
                    min_wavelength=energy.min_wavelength.to_value(u.meter),
                    plane_id=energy.plane_id,
                    resolving_power=energy.resolving_power,
                    sample_size=energy.sample_size.to_value(u.meter),
                ),
            )

            return cast(int, cur.fetchone()[0])

    def insert_institution_user(
        self, user_id: str, institution: types.Institution, institution_member: bool
    ) -> int:
        """
        Insert an institution user in the database if the institution user does not exist
        and return the new database institution user id.
        If the institution user already exist, the database institution user id is retrieved.

        Parameters
        ----------
        institution: Institution
            Institution to which the user belongs.
        institution_member: bool
            Whether the user is a member of the institution.
        user_id : str
            Unique identifier used by the institution for the user.

        Returns
        -------
        int
            Database id of the institution user.

        """

        with self._connection.cursor() as cur:
            sql = """
            WITH inst (institution_id) AS (
                SELECT institution_id FROM observations.institution WHERE name=%(institution)s
            )
            INSERT INTO admin.institution_user (institution_id, institution_member, user_id)
            VALUES ((SELECT institution_id FROM inst), %(institution_member)s, %(user_id)s)
            ON CONFLICT (user_id, institution_id) 
            DO NOTHING
            RETURNING institution_user_id
            """

            cur.execute(
                sql,
                dict(
                    institution=institution.value,
                    institution_member=bool(institution_member),
                    user_id=user_id,
                ),
            )

            result = cur.fetchone()
            if result:
                return cast(int, result[0])
            else:
                sql = """
                WITH inst (institution_id) AS (
                    SELECT institution_id FROM observations.institution WHERE name=%(institution)s
                )
                SELECT institution_user_id FROM admin.institution_user 
                WHERE institution_id=(SELECT institution_id FROM inst) AND user_id=%(user_id)s
                """

                cur.execute(
                    sql, dict(institution=institution.value, user_id=user_id,),
                )

                result = cur.fetchone()

                return cast(int, result[0])

    def insert_instrument_keyword_value(
        self, instrument_keyword_value: types.InstrumentKeywordValue
    ) -> None:
        """
        Insert an instrument keyword value.

        Parameters
        ----------
        instrument_keyword_value : InstrumentKeywordValue
            Instrument keyword value.

        Returns
        -------
        int
            Database id of the inserted instrument keyword value.

        """

        with self._connection.cursor() as cur:
            sql = """
            WITH instr (instrument_id) AS (
                SELECT instrument_id FROM observations.instrument WHERE name=%(instrument)s
            ),
            ik (instrument_keyword_id) AS (
                SELECT instrument_keyword_id
                FROM observations.instrument_keyword
                WHERE keyword=%(keyword)s
            )
            INSERT INTO observations.instrument_keyword_value (instrument_id,
                                                  instrument_keyword_id,
                                                  observation_id,
                                                  value)
            VALUES ((SELECT instrument_id FROM instr),
                    (SELECT instrument_keyword_id FROM ik),
                    %(observation_id)s,
                    %(value)s)
            """
            cur.execute(
                sql,
                dict(
                    instrument=instrument_keyword_value.instrument.value,
                    keyword=instrument_keyword_value.instrument_keyword.value,
                    observation_id=instrument_keyword_value.observation_id,
                    value=instrument_keyword_value.value,
                ),
            )

    def insert_instrument_setup(self, instrument_setup: types.InstrumentSetup) -> int:
        """
        Insert an instrument setup.

        Parameters
        ----------
        instrument_setup : InstrumentSetup
            Instrument setup.

        Returns
        -------
        int
            The database id of the inserted instrument setup.

        """

        with self._connection.cursor() as cur:
            sql = """
            WITH d (id) AS (
                SELECT detector_mode_id FROM observations.detector_mode
                WHERE detector_mode.detector_mode=%(detector_mode)s
            ),
            f (id) AS (
                SELECT filter_id FROM observations.filter WHERE name=%(filter)s
            ),
            im (id) AS (
                SELECT instrument_mode_id FROM observations.instrument_mode
                WHERE instrument_mode.instrument_mode=%(instrument_mode)s
            )
            INSERT INTO observations.instrument_setup (detector_mode_id,
                                          filter_id,
                                          instrument_mode_id,
                                          observation_id)
            VALUES ((SELECT id FROM d), 
                   (SELECT id FROM f),
                   (SELECT id FROM im),
                   %(observation_id)s)
            RETURNING instrument_setup_id
            """

            cur.execute(
                sql,
                dict(
                    detector_mode=instrument_setup.detector_mode.value,
                    filter=instrument_setup.filter.value
                    if instrument_setup.filter
                    else None,
                    instrument_mode=instrument_setup.instrument_mode.value,
                    observation_id=instrument_setup.observation_id,
                ),
            )

            return cast(int, cur.fetchone()[0])

    def insert_instrument_specific_content(
        self, sql: str, parameters: Dict[str, Any]
    ) -> None:
        """
        Insert instrument-specific content.

        The method executes the given SQL statement with the supplied query parameters.

        Parameters
        ----------
        sql : str
            SQL statement to execute.
        parameters : Dict[str, any]
            Query parameters.

        """

        with self._connection.cursor() as cur:
            cur.execute(sql, parameters)

    def insert_observation(self, observation: types.Observation) -> int:
        """
        Insert an observation.

        Parameters
        ----------
        observation : Observation
            Observation.

        Returns
        -------
        int
            The database id of the inserted observation.

        """

        with self._connection.cursor() as cur:
            sql = """
            WITH instr (instrument_id) AS (
                SELECT instrument_id FROM observations.instrument WHERE name=%(instrument)s
            ),
            i (intent_id) AS (
                SELECT intent_id FROM observations.intent WHERE observations.intent.intent=%(intent)s
            ),
            st (status_id) AS (
                SELECT status_id FROM observations.status WHERE observations.status.status=%(status)s
            ),
            tel (telescope_id) AS (
                SELECT telescope_id FROM observations.telescope WHERE name=%(telescope)s
            )
            INSERT INTO observations.observation (data_release,
                                     instrument_id,
                                     intent_id,
                                     meta_release,
                                     observation_group_id,
                                     proposal_id,
                                     status_id,
                                     telescope_id)
            VALUES (
                %(data_release)s,
                (SELECT instrument_id FROM instr),
                (SELECT intent_id FROM i),
                %(meta_release)s,
                %(observation_group_id)s,
                %(proposal_id)s,
                (SELECT status_id FROM st),
                (SELECT telescope_id FROM tel)
            )
            RETURNING observation.observation_id
            """

            cur.execute(
                sql,
                dict(
                    data_release=observation.data_release,
                    instrument=observation.instrument.value,
                    intent=observation.intent.value,
                    meta_release=observation.meta_release,
                    observation_group_id=observation.observation_group_id,
                    proposal_id=observation.proposal_id,
                    status=observation.status.value,
                    telescope=observation.telescope.value,
                ),
            )

            return cast(int, cur.fetchone()[0])

    def insert_observation_group(
        self, observation_group: types.ObservationGroup
    ) -> int:
        """
        Insert an observation group.

        Parameters
        ----------
        observation_group : ObservationGroup
            Observation group.

        Returns
        -------
        The database id of the inserted observation group.

        """

        with self._connection.cursor() as cur:
            sql = """
            INSERT INTO observations.observation_group (group_identifier,
                                           name)
            VALUES (%(group_identifier)s,
                    %(name)s)
            RETURNING observation_group_id
            """

            cur.execute(
                sql,
                dict(
                    group_identifier=observation_group.group_identifier,
                    name=observation_group.name,
                ),
            )

            return cast(int, cur.fetchone()[0])

    def insert_observation_time(self, observation_time: types.ObservationTime) -> int:
        """
        Insert an observation time.

        Parameters
        ----------
        observation_time : ObservationTime
            Observation time.

        Returns
        -------
        The database id of the inserted observation time.

        """

        with self._connection.cursor() as cur:
            sql = """
            INSERT INTO observations.observation_time (end_time,
                                          exposure_time,
                                          night,
                                          plane_id,
                                          resolution,
                                          start_time)
            VALUES (%(end_time)s,
                    %(exposure_time)s,
                    %(night)s,
                    %(plane_id)s,
                    %(resolution)s,
                    %(start_time)s)    
            RETURNING observation_time_id                
            """

            cur.execute(
                sql,
                dict(
                    end_time=observation_time.end_time,
                    exposure_time=observation_time.exposure_time.to_value(u.second),
                    night=(observation_time.start_time - timedelta(hours=12)).date(),
                    plane_id=observation_time.plane_id,
                    resolution=observation_time.resolution.to_value(u.second),
                    start_time=observation_time.start_time,
                ),
            )

            return cast(int, cur.fetchone()[0])

    def insert_plane(self, plane: types.Plane) -> int:
        """
        Insert a plane.

        Parameters
        ----------
        plane : Plane
            Plane.

        Returns
        -------
        int
            The database id of the inserted plane.

        """

        with self._connection.cursor() as cur:
            sql = """
            WITH dpt (data_product_type_id) AS (
                SELECT data_product_type_id
                FROM observations.data_product_type
                WHERE product_type=%(data_product_type)s
            )
            INSERT INTO observations.plane (data_product_type_id, observation_id)
            VALUES ((SELECT data_product_type_id FROM dpt),
                    %(observation_id)s)
            RETURNING plane_id
            """

            cur.execute(
                sql,
                dict(
                    observation_id=plane.observation_id,
                    data_product_type=plane.data_product_type.value,
                ),
            )

            return cast(int, cur.fetchone()[0])

    def insert_polarization(self, polarization: types.Polarization) -> None:
        """
        Insert a polarization.

        Parameters
        ----------
        polarization : Polarization
            Polarization.

        Returns
        -------
        The database id of the inserted polarization.

        """

        with self._connection.cursor() as cur:
            sql = """
            WITH pp (polarization_mode_id) AS (
                SELECT polarization_mode_id
                FROM polarization_mode
                WHERE polarization_mode.name=%(pattern)s
            )
            INSERT INTO polarization (plane_id, polarization_mode_id)
            VALUES (%(plane_id)s, (SELECT polarization_mode_id FROM pp))
            """

            cur.execute(
                sql,
                dict(
                    plane_id=polarization.plane_id,
                    pattern=polarization.polarization_mode.value,
                ),
            )

    def insert_position(self, position: types.Position, proposal_id: int) -> int:
        """
        Inert a position.

        Parameters
        ----------
        position : Position
            Position.
        proposal_id: int
            Database proposal id

        Returns
        -------
        int
            The database id of the inserted position.

        """

        owner_institution_user_ids = self.find_owner_institution_user_ids(proposal_id)

        with self._connection.cursor() as cur:
            sql = """
<<<<<<< HEAD
            INSERT INTO position (dec, equinox, owner_institution_user_ids, plane_id, ra)
            VALUES (%(dec)s, %(equinox)s, %(owner_institution_user_ids)s, %(plane_id)s, %(ra)s)
=======
            INSERT INTO observations._position (dec, equinox, plane_id, ra)
            VALUES (%(dec)s, %(equinox)s, %(plane_id)s, %(ra)s)
>>>>>>> 3570d77e
            RETURNING position_id
            """

            cur.execute(
                sql,
                dict(
                    dec=position.dec.to_value(u.degree),
                    equinox=position.equinox,
                    owner_institution_user_ids=owner_institution_user_ids,
                    plane_id=position.plane_id,
                    ra=position.ra.to_value(u.degree),
                ),
            )

            return cast(int, cur.fetchone()[0])

    def insert_proposal(self, proposal: types.Proposal) -> int:
        """
        Insert a proposal.

        Parameters
        ----------
        proposal : proposal
            Proposal.

        Returns
        -------
        int
            The database id of the inserted proposal.

        """

        with self._connection.cursor() as cur:
            sql = """
            WITH inst (institution_id) AS (
                SELECT institution_id FROM observations.institution WHERE name=%(institution)s
            ),
            pt (proposal_type_id) AS (
                SELECT proposal_type_id FROM observations.proposal_type WHERE proposal_type=%(proposal_type)s
            )
            INSERT INTO observations.proposal (institution_id, pi, proposal_code, proposal_type_id, title)
            VALUES (
                (SELECT institution_id FROM inst),
                %(pi)s,
                %(proposal_code)s,
                (SELECT proposal_type_id FROM pt),
                %(title)s
            )
            RETURNING proposal_id
            """
            cur.execute(
                sql,
                dict(
                    institution=proposal.institution.value,
                    pi=proposal.pi,
                    proposal_code=proposal.proposal_code,
                    proposal_type=proposal.proposal_type.value,
                    title=proposal.title,
                ),
            )

            return cast(int, cur.fetchone()[0])

    def insert_proposal_investigator(
        self, proposal_investigator: types.ProposalInvestigator
    ) -> None:
        """
        Insert a proposal investigator.
        Parameters
        ----------
        proposal_investigator : ProposalInvestigator
            Proposal investigator.
        """

        # insert institution user if not exist
        institution_user_id = self.insert_institution_user(
            proposal_investigator.investigator_id,
            proposal_investigator.institution,
            proposal_investigator.institution_member,
        )

        with self._connection.cursor() as cur:
            sql = """
            INSERT INTO admin.proposal_investigator (institution_user_id, proposal_id)
            VALUES (%(institution_user_id)s, %(proposal_id)s)
            """

            cur.execute(
                sql,
                dict(
                    institution_user_id=institution_user_id,
                    proposal_id=proposal_investigator.proposal_id,
                ),
            )

    def insert_target(self, target: types.Target) -> int:
        """
        Insert a target.

        Parameters
        ----------
        target : Target
            Target.

        Returns
        -------
        int
            The database id of the inserted target.

        """

        with self._connection.cursor() as cur:
            sql = """
            WITH tt (target_type_id) AS (
                SELECT target_type_id FROM observations.target_type WHERE numeric_code=%(numeric_code)s
            )
            INSERT INTO observations.target (name, observation_id, standard, target_type_id)
            VALUES (%(name)s,
                    %(observation_id)s,
                    %(standard)s,
                    (SELECT tt.target_type_id FROM tt))
            RETURNING target_id
            """

            cur.execute(
                sql,
                dict(
                    name=target.name,
                    observation_id=target.observation_id,
                    standard=target.standard,
                    numeric_code=target.target_type,
                ),
            )

            return cast(int, cur.fetchone()[0])

    def rollback_transaction(self) -> None:
        """
        Roll back the changes made during the current transaction.

        """

        self._connection.rollback()<|MERGE_RESOLUTION|>--- conflicted
+++ resolved
@@ -794,13 +794,8 @@
 
         with self._connection.cursor() as cur:
             sql = """
-<<<<<<< HEAD
             INSERT INTO position (dec, equinox, owner_institution_user_ids, plane_id, ra)
             VALUES (%(dec)s, %(equinox)s, %(owner_institution_user_ids)s, %(plane_id)s, %(ra)s)
-=======
-            INSERT INTO observations._position (dec, equinox, plane_id, ra)
-            VALUES (%(dec)s, %(equinox)s, %(plane_id)s, %(ra)s)
->>>>>>> 3570d77e
             RETURNING position_id
             """
 
