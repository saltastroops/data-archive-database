from setuptools import setup, find_packages

setup(
    name="ssda",
    packages=find_packages(where="src"),
    package_dir={"": "src"},
    python_requires=">=3.7",
<<<<<<< HEAD
    setup_requires=['pytest-runner'],
    install_requires=['astropy', 'click', 'dsnparse', 'python-dateutil', 'faker', 'psycopg2', 'sentry-sdk'],
    tests_require=['mypy', 'pytest', 'pytest-mock'],
    entry_points={"console_scripts": ["ssda = ssda.ssda_population:main", "ssda_sync = ssda.ssda_sync:main"]},
    version="0.1.0"
=======
    setup_requires=["pytest-runner"],
    install_requires=[
        "astropy",
        "click",
        "dsnparse",
        "python-dateutil",
        "faker",
        "psycopg2",
        "sentry-sdk",
    ],
    tests_require=["mypy", "pytest", "pytest-mock"],
    entry_points={
        "console_scripts": [
            "ssda = ssda.cli:main",
            "ssda_delete = ssda.ssda_delete:main",
        ]
    },
    version="0.1.0",
>>>>>>> 777f3127
)<|MERGE_RESOLUTION|>--- conflicted
+++ resolved
@@ -5,13 +5,6 @@
     packages=find_packages(where="src"),
     package_dir={"": "src"},
     python_requires=">=3.7",
-<<<<<<< HEAD
-    setup_requires=['pytest-runner'],
-    install_requires=['astropy', 'click', 'dsnparse', 'python-dateutil', 'faker', 'psycopg2', 'sentry-sdk'],
-    tests_require=['mypy', 'pytest', 'pytest-mock'],
-    entry_points={"console_scripts": ["ssda = ssda.ssda_population:main", "ssda_sync = ssda.ssda_sync:main"]},
-    version="0.1.0"
-=======
     setup_requires=["pytest-runner"],
     install_requires=[
         "astropy",
@@ -27,8 +20,8 @@
         "console_scripts": [
             "ssda = ssda.cli:main",
             "ssda_delete = ssda.ssda_delete:main",
+            "ssda_sync = ssda.ssda_sync:main"
         ]
     },
     version="0.1.0",
->>>>>>> 777f3127
 )