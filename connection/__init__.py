from pymysql import connect
import os

<<<<<<< HEAD
db_config = {
    'user': os.environ["SSDA_USER"],
    'host': os.environ["SSDA_HOST"],
    'passwd': os.getenv("SSDA_PASSWORD"),
=======
ssda_config = {
    'user': os.environ["SSDA_USER"],
    'host': os.environ["SSDA_HOST"],
    'password': os.getenv("SSDA_PASSWORD"),
>>>>>>> a3235438
    'db': os.getenv("SSDA_DATABASE"),
    'charset': 'utf8'
}

sdb_config = {
        'user': os.environ["SDB_USER"],
        'host': os.environ["SDB_HOST"],
        'password': os.getenv("SDB_PASSWORD"),
        'db': os.getenv("SDB_DATABASE"),
        'charset': 'utf8'
    }


def sdb_connect():
    return connect(**sdb_config)


def ssda_connect():
<<<<<<< HEAD
    return connect(**db_config)
=======
    return connect(**ssda_config)
>>>>>>> a3235438
<|MERGE_RESOLUTION|>--- conflicted
+++ resolved
@@ -1,17 +1,10 @@
 from pymysql import connect
 import os
 
-<<<<<<< HEAD
-db_config = {
-    'user': os.environ["SSDA_USER"],
-    'host': os.environ["SSDA_HOST"],
-    'passwd': os.getenv("SSDA_PASSWORD"),
-=======
 ssda_config = {
     'user': os.environ["SSDA_USER"],
     'host': os.environ["SSDA_HOST"],
     'password': os.getenv("SSDA_PASSWORD"),
->>>>>>> a3235438
     'db': os.getenv("SSDA_DATABASE"),
     'charset': 'utf8'
 }
@@ -30,8 +23,4 @@
 
 
 def ssda_connect():
-<<<<<<< HEAD
-    return connect(**db_config)
-=======
-    return connect(**ssda_config)
->>>>>>> a3235438
+    return connect(**ssda_config)