from datetime import datetime
from connection import sdb_connect, ssda_connect


# Get the telescopeName, given a telescopeID


def get_telescope_name(telescope_id):

    cursor = ssda_connect().cursor()

    cursor.execute("select telescopeName from Telescope where id =%s", (telescope_id,))
    record = cursor.fetchone()

    value = record[0]

    "this prints a passed string into this function"
    print(value)
    ssda_connect().close()
    return


def get_telescope_id(telescope_name):
<<<<<<< HEAD
=======
    """
    Retrieves the telescope id given a telescope name
    
    :param telescope_name: The telescope name e.g. SALT
    :return: int
    """
    mydb = ssda_connect()
>>>>>>> a3235438

    cursor = ssda_connect().cursor()

    cursor.execute("select id from Telescope where telescopeName =%s", (telescope_name,))
    record = cursor.fetchone()

    value = record[0]

<<<<<<< HEAD
    "this prints a passed string into this function"
    print(value)
    ssda_connect().close()
    return
=======
    mydb.close()
    
    return value
>>>>>>> a3235438


# Get the proposal information from the SDB
def proposal_details():
    # Populating the Proposal table

    now = datetime.now()

    # MySQL Connection to sdb
    sdb_cursor = sdb_connect().cursor()

    # MySQL Connection to ssda
<<<<<<< HEAD
    ssda_cursor = ssda_connect().cursor()
=======
    ssda_connection = ssda_connect()
    ssda_cursor = ssda_connection.cursor()
>>>>>>> a3235438

    # Get the result set with the needed parameters for populating the Proposal Table on the ssda database.
    sdbsql_select = "select distinctrow  ProposalCode.Proposal_Code, Investigator.FirstName, Investigator.Surname, \
            ProposalText.title\
           from ProposalCode  \
           join ProposalText  on ProposalCode.ProposalCode_Id = ProposalText.ProposalCode_Id \
           inner join ProposalInvestigator on ProposalCode.ProposalCode_Id = ProposalInvestigator.ProposalCode_Id \
           inner join Investigator on Investigator.Investigator_Id = ProposalInvestigator.Investigator_Id group by \
                    ProposalCode.ProposalCode_Id"

    # Execute the select query
    sdb_cursor.execute(sdbsql_select)

    # Grab the query result in a tuple
    sbdsql_result = sdb_cursor.fetchall()

    # Run through the results and insert into Proposal Table ssda database.
    for x in sbdsql_result:
        ssda_insert_sql = "insert into Proposal (proposalCode,principalInvestigatorGivenName, \
                          principalInvestigatorFamilyName,title, lastUpdated )  values(%s,%s,%s,%s,%s)"
        val = (x[0], x[1], x[2], x[3], now)

        # Execute the insert query
        ssda_cursor.execute(ssda_insert_sql, val)

    # Write the entries to the database.
<<<<<<< HEAD
    ssda_connect().commit()

    # Close database connections
    ssda_connect().close()
    sdb_connect().close()
=======
    ssda_connection.commit()

    # Close database connections
    ssda_connection.close()
    sdb_connection.close()
>>>>>>> a3235438
    return


def get_observation_status(status_id):
<<<<<<< HEAD
=======
    mydb = ssda_connect()
>>>>>>> a3235438

    cursor = ssda_connect().cursor()

    cursor.execute("select status from ObservationStatus where id =%s", (status_id,))
    record = cursor.fetchone()

    value = record[0]

    print(value)
    ssda_connect().close()

    return


def get_category_id(category):
<<<<<<< HEAD
=======
    mydb = ssda_connect()
>>>>>>> a3235438

    cursor = ssda_connect().cursor()

    cursor.execute("select id from DataCategory where dataCategory =%s", (category,))
    record = cursor.fetchone()

    value = record[0]

    print(value)
    ssda_connect().close()
    return


def data_files(start_time):
<<<<<<< HEAD
=======
    mydb = ssda_connect()
>>>>>>> a3235438

    cursor = ssda_connect().cursor()

    cursor.execute("select name from DataFile where startTime =%s", (start_time,))
    record = cursor.fetchone()

    value = record[0]

    print(value)
    ssda_connect().close()
    return


# Define what is meant by fits_headers
def observation_details(fits_headers):
<<<<<<< HEAD
=======
    mydb = ssda_connect()
>>>>>>> a3235438

    cursor = ssda_connect().cursor()

    cursor.execute("select telescopeObservationId, name, status  from Observation where startTime =%s", (fits_headers,))
    record = cursor.fetchone()

    value = record[0]

    print(value)
    ssda_connect().close()

    return<|MERGE_RESOLUTION|>--- conflicted
+++ resolved
@@ -3,11 +3,10 @@
 
 
 # Get the telescopeName, given a telescopeID
+def get_telescope_name(telescope_id):
+    mydb = sdb_connect()
 
-
-def get_telescope_name(telescope_id):
-
-    cursor = ssda_connect().cursor()
+    cursor = mydb.cursor()
 
     cursor.execute("select telescopeName from Telescope where id =%s", (telescope_id,))
     record = cursor.fetchone()
@@ -16,13 +15,11 @@
 
     "this prints a passed string into this function"
     print(value)
-    ssda_connect().close()
+    mydb.close()
     return
 
 
 def get_telescope_id(telescope_name):
-<<<<<<< HEAD
-=======
     """
     Retrieves the telescope id given a telescope name
     
@@ -30,25 +27,17 @@
     :return: int
     """
     mydb = ssda_connect()
->>>>>>> a3235438
 
-    cursor = ssda_connect().cursor()
+    cursor = mydb.cursor()
 
     cursor.execute("select id from Telescope where telescopeName =%s", (telescope_name,))
     record = cursor.fetchone()
 
     value = record[0]
 
-<<<<<<< HEAD
-    "this prints a passed string into this function"
-    print(value)
-    ssda_connect().close()
-    return
-=======
     mydb.close()
     
     return value
->>>>>>> a3235438
 
 
 # Get the proposal information from the SDB
@@ -58,15 +47,12 @@
     now = datetime.now()
 
     # MySQL Connection to sdb
-    sdb_cursor = sdb_connect().cursor()
+    sdb_connection = sdb_connect()
+    sdb_cursor = sdb_connection.cursor()
 
     # MySQL Connection to ssda
-<<<<<<< HEAD
-    ssda_cursor = ssda_connect().cursor()
-=======
     ssda_connection = ssda_connect()
     ssda_cursor = ssda_connection.cursor()
->>>>>>> a3235438
 
     # Get the result set with the needed parameters for populating the Proposal Table on the ssda database.
     sdbsql_select = "select distinctrow  ProposalCode.Proposal_Code, Investigator.FirstName, Investigator.Surname, \
@@ -93,29 +79,18 @@
         ssda_cursor.execute(ssda_insert_sql, val)
 
     # Write the entries to the database.
-<<<<<<< HEAD
-    ssda_connect().commit()
-
-    # Close database connections
-    ssda_connect().close()
-    sdb_connect().close()
-=======
     ssda_connection.commit()
 
     # Close database connections
     ssda_connection.close()
     sdb_connection.close()
->>>>>>> a3235438
     return
 
 
 def get_observation_status(status_id):
-<<<<<<< HEAD
-=======
     mydb = ssda_connect()
->>>>>>> a3235438
 
-    cursor = ssda_connect().cursor()
+    cursor = mydb.cursor()
 
     cursor.execute("select status from ObservationStatus where id =%s", (status_id,))
     record = cursor.fetchone()
@@ -123,18 +98,15 @@
     value = record[0]
 
     print(value)
-    ssda_connect().close()
+    mydb.close()
 
     return
 
 
 def get_category_id(category):
-<<<<<<< HEAD
-=======
     mydb = ssda_connect()
->>>>>>> a3235438
 
-    cursor = ssda_connect().cursor()
+    cursor = mydb.cursor()
 
     cursor.execute("select id from DataCategory where dataCategory =%s", (category,))
     record = cursor.fetchone()
@@ -142,17 +114,14 @@
     value = record[0]
 
     print(value)
-    ssda_connect().close()
+    mydb.close()
     return
 
 
 def data_files(start_time):
-<<<<<<< HEAD
-=======
     mydb = ssda_connect()
->>>>>>> a3235438
 
-    cursor = ssda_connect().cursor()
+    cursor = mydb.cursor()
 
     cursor.execute("select name from DataFile where startTime =%s", (start_time,))
     record = cursor.fetchone()
@@ -160,18 +129,15 @@
     value = record[0]
 
     print(value)
-    ssda_connect().close()
+    mydb.close()
     return
 
 
 # Define what is meant by fits_headers
 def observation_details(fits_headers):
-<<<<<<< HEAD
-=======
     mydb = ssda_connect()
->>>>>>> a3235438
 
-    cursor = ssda_connect().cursor()
+    cursor = mydb.cursor()
 
     cursor.execute("select telescopeObservationId, name, status  from Observation where startTime =%s", (fits_headers,))
     record = cursor.fetchone()
@@ -179,6 +145,6 @@
     value = record[0]
 
     print(value)
-    ssda_connect().close()
+    mydb.close()
 
     return