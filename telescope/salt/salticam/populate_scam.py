import glob
import os.path

from astropy.io import fits
<<<<<<< HEAD

from connection import ssda_connect
from util.get_information import get_observation_status_id, \
=======
import glob
from connection import ssda_connect
from util.get_information import get_telescope_id, \
    get_observation_status_id, \
>>>>>>> 4f5d460b
    get_telescope_observation_id, get_data_category_id, get_last_observation_id, get_last_data_file_id, \
    get_last_target_id
from util.util import handle_missing_header, dms_degree, hms_degree


def populate_scam(data_directory):
    """
    Defining the function for populating the salticam table.
    The data is obtained from the fit files
    
    :param data_directory: The directory where the fit files are located
    """
    # Connecting to the ssda database server and database
    ssda_con = ssda_connect()
    
    # Database cursor
    cursor = ssda_con.cursor()

    # Recursively traverse through the data_directory search for fits file to import
    for filename in glob.iglob(data_directory + '**/*.fits', recursive=True):
        # Obtain the file sie
        file_size = os.path.getsize(filename)
        
        # Obtaining th header data unit list with open() as context manager.
        # Helps to avoid forgetting closing the file after it opened.
        with fits.open(filename) as header_data_unit_list:
            # Obtaining the primary header data unit
            primary_header_data_unit = header_data_unit_list[0].header

            # Import data, check which instrument file it is to determine which table to populate.
            if handle_missing_header(primary_header_data_unit, 'INSTRUME') == 'SALTICAM':
                ra = handle_missing_header(primary_header_data_unit, 'RA')
                dec = handle_missing_header(primary_header_data_unit, 'DEC')
                
                # position = SkyCoord(ra=ra, dec=dec, unit=(u.hourangle, u.deg))

                start_time = handle_missing_header(primary_header_data_unit, 'DATE-OBS')
                
                # Get the telescope id from th sdda
                telescope_id = 1  # get_telescope_id('SALT')
                
                # Obtaining the block id from the fit header
                block_id = handle_missing_header(primary_header_data_unit, 'BLOCKID')
                
                # Get the observation status id from the sdb
                observation_status_id = get_observation_status_id(block_id)
                
                # Get the telescope observation id from the sdb
                telescope_observation_id = get_telescope_observation_id(block_id)
                
                # Get the dat category from the fit header
                data_category = handle_missing_header(primary_header_data_unit, 'OBJECT')
                
                # Get the data category id from the ssda
                data_category_id = get_data_category_id(data_category)
                
                # Sql for entering observation table entries.
                observation_sql = """
                    INSERT INTO Observation(
                        telescopeId,
                        telescopeObservationId,
                        startTime,
                        observationStatusId
                    )
                    VALUES (%s,%s,%s,%s)
                """
                observation_params = (telescope_id, telescope_observation_id, start_time, observation_status_id)

                salticam_sql = """
                    INSERT INTO Salticam(
                        telescopeId,
                        amplifierSection,
                        amplifierTemperature,
                        amplifierReadoutX,
                        amplifierReadoutY,
                        biasSection,
                        beamSplitterScale,
                        beamSplitterZero,
                        detectorFocusPosition,
                        numberOfAmplifiers,
                        ccdSection,
                        ccdSummation,
                        ccdTemperature,
                        ccdType,
                        transformationMatrix11,
                        transformationMatrix11A,
                        transformationMatrix12,
                        transformationMatrix12A,
                        transformationMatrix21,
                        transformationMatrix21A,
                        transformationMatrix22,
                        transformationMatrix22A,
                        coldEndTemperature,
                        pixelCoordinatePointX1,
                        pixelCoordinatePointX1A,
                        pixelCoordinatePointX2,
                        pixelCoordinatePointX2A,
                        rightAsertionPoint1,
                        spatialCoordinatePoint1A,
                        declanationPoint2,
                        spacialCoordinatePoint2A,
                        gnomicProjection1,
                        cartesianProjection1A,
                        gnomicProjection2,
                        cartesianProjection2A,
                        anglesDegreesAlways1,
                        anglesDegreesAlways2,
                        dataSection,
                        dateOfObservation,
                        detectorMode,
                        detectorSection,
                        detectorSize,
                        detectorSoftwareVersion,
                        coolerBoxTemperature,
                        exposureTime,
                        filterPosition,
                        filterName,
                        gain,
                        gain1,
                        gainSet,
                        imageId,
                        instrumentName,
                        julianDate,
                        lstObservation,
                        numberOfCcds,
                        numberOfExtensions,
                        numberOfWindows,
                        objectName,
                        observationMode,
                        observationType,
                        pixelScale,
                        pupilEnd,
                        noiseReadout,
                        ccdReadoutSpeed,
                        pixelSaturation,
                        startOfObservationTime,
                        systemTyme,
                        fitsHeaderVersion,
                        spatialCoordinate,
                        crossTalk
                    )
                    VALUES (
                        %s,%s,%s,%s,%s,%s,%s,%s,%s,%s,%s,%s,%s,%s,%s,%s,%s,%s,%s,%s,
                        %s,%s,%s,%s,%s,%s,%s,%s,%s,%s,%s,%s,%s,%s,%s,%s,%s,%s,%s,%s,
                        %s,%s,%s,%s,%s,%s,%s,%s,%s,%s,%s,%s,%s,%s,%s,%s,%s,%s,%s,%s,
                        %s,%s,%s,%s,%s,%s,%s,%s,%s,%s
                    )
                """
                salticam_params = (
                    telescope_id,
                    handle_missing_header(primary_header_data_unit, 'AMPSEC'),
                    handle_missing_header(primary_header_data_unit, 'AMPTEM'),
                    handle_missing_header(primary_header_data_unit, 'ATM1_1'),
                    handle_missing_header(primary_header_data_unit, 'ATM1_2'),
                    handle_missing_header(primary_header_data_unit, 'BIASSEC'),
                    handle_missing_header(primary_header_data_unit, 'BSCALE'),
                    handle_missing_header(primary_header_data_unit, 'BZERO'),
                    handle_missing_header(primary_header_data_unit, 'CAMFOCUS'),
                    handle_missing_header(primary_header_data_unit, 'CCDNAMPS'),
                    handle_missing_header(primary_header_data_unit, 'CCDSEC'),
                    handle_missing_header(primary_header_data_unit, 'CCDSUM'),
                    handle_missing_header(primary_header_data_unit, 'CCDTEM'),
                    handle_missing_header(primary_header_data_unit, 'CCDTYPE'),
                    handle_missing_header(primary_header_data_unit, 'CD1_1'),
                    handle_missing_header(primary_header_data_unit, 'CD1_1A'),
                    handle_missing_header(primary_header_data_unit, 'CD1_2'),
                    handle_missing_header(primary_header_data_unit, 'CD1_2A'),
                    handle_missing_header(primary_header_data_unit, 'CD2_1'),
                    handle_missing_header(primary_header_data_unit, 'CD2_1A'),
                    handle_missing_header(primary_header_data_unit, 'CD2_2'),
                    handle_missing_header(primary_header_data_unit, 'CD2_2A'),
                    handle_missing_header(primary_header_data_unit, 'CENTEM'),
                    handle_missing_header(primary_header_data_unit, 'CRPIX1'),
                    handle_missing_header(primary_header_data_unit, 'CRPIX1A'),
                    handle_missing_header(primary_header_data_unit, 'CRPIX2'),
                    handle_missing_header(primary_header_data_unit, 'CRPIX2A'),
                    handle_missing_header(primary_header_data_unit, 'CRVAL1'),
                    handle_missing_header(primary_header_data_unit, 'CRVAL1A'),
                    handle_missing_header(primary_header_data_unit, 'CRVAL2'),
                    handle_missing_header(primary_header_data_unit, 'CRVAL2A'),
                    handle_missing_header(primary_header_data_unit, 'CTYPE1'),
                    handle_missing_header(primary_header_data_unit, 'CTYPE1A'),
                    handle_missing_header(primary_header_data_unit, 'CTYPE2'),
                    handle_missing_header(primary_header_data_unit, 'CTYPE2A'),
                    handle_missing_header(primary_header_data_unit, 'CUNIT1'),
                    handle_missing_header(primary_header_data_unit, 'CUNIT2'),
                    handle_missing_header(primary_header_data_unit, 'DATASEC'),
                    handle_missing_header(primary_header_data_unit, 'DATE-OBS'),
                    handle_missing_header(primary_header_data_unit, 'DETMODE'),
                    handle_missing_header(primary_header_data_unit, 'DETSEC'),
                    handle_missing_header(primary_header_data_unit, 'DETSIZE'),
                    handle_missing_header(primary_header_data_unit, 'DETSWV'),
                    handle_missing_header(primary_header_data_unit, 'DEWTEM'),
                    handle_missing_header(primary_header_data_unit, 'EXPTIME'),
                    handle_missing_header(primary_header_data_unit, 'FILPOS'),
                    handle_missing_header(primary_header_data_unit, 'FILTER'),
                    handle_missing_header(primary_header_data_unit, 'GAIN'),
                    handle_missing_header(primary_header_data_unit, 'GAIN1'),
                    handle_missing_header(primary_header_data_unit, 'GAINSET'),
                    handle_missing_header(primary_header_data_unit, 'IMAGEID'),
                    handle_missing_header(primary_header_data_unit, 'INSTRUME'),
                    handle_missing_header(primary_header_data_unit, 'JD'),
                    handle_missing_header(primary_header_data_unit, 'LST-OBS'),
                    handle_missing_header(primary_header_data_unit, 'NCCDS'),
                    handle_missing_header(primary_header_data_unit, 'NEXTEND'),
                    handle_missing_header(primary_header_data_unit, 'NWINDOW'),
                    handle_missing_header(primary_header_data_unit, 'OBJECT'),
                    handle_missing_header(primary_header_data_unit, 'OBSMODE'),
                    handle_missing_header(primary_header_data_unit, 'OBSTYPE'),
                    handle_missing_header(primary_header_data_unit, 'PIXSCALE'),
                    handle_missing_header(primary_header_data_unit, 'PUPEND'),
                    handle_missing_header(primary_header_data_unit, 'RDNOISE'),
                    handle_missing_header(primary_header_data_unit, 'ROSPEED'),
                    handle_missing_header(primary_header_data_unit, 'SATURATE'),
                    handle_missing_header(primary_header_data_unit, 'TIME-OBS'),
                    handle_missing_header(primary_header_data_unit, 'TIMESYS'),
                    handle_missing_header(primary_header_data_unit, 'VERFITS'),
                    handle_missing_header(primary_header_data_unit, 'WCSNAMEA'),
                    handle_missing_header(primary_header_data_unit, 'XTALK')
                )

                target_sql = """
                    INSERT INTO Target(
                        name,
                        rightAscension,
                        declination,
                        position,
                        targetTypeId
                    )
                    VALUES (%s,%s,%s,%s,%s)
                """
                
                target_params = (
                    handle_missing_header(primary_header_data_unit, 'OBJECT'),
                    hms_degree((handle_missing_header(primary_header_data_unit, 'RA'))),
                    dms_degree((handle_missing_header(primary_header_data_unit, 'DEC'))),
                    None,
                    1
                )
                
                data_files_sql = """
                    INSERT INTO DataFile(
                        dataCategoryId,
                        startTime,
                        name,
                        targetId,
                        size,
                        observationId
                    )
                    VALUES (%s,%s,%s,%s,%s,%s)
                """
                
                data_files_params = (
                    data_category_id,
                    start_time,
                    filename,
                    get_last_target_id(),
                    file_size,
                    get_last_observation_id()
                )
                
                data_preview_sql = """
                    INSERT INTO DataPreview(
                        name,
                        dataFileId,
                        orders
                    )
                    VALUES (%s,%s,%s)
                """
                data_preview_params = (
                    filename,
                    get_last_data_file_id(),
                    "DESC"
                )

                cursor.execute(observation_sql, observation_params)
                cursor.execute(salticam_sql, salticam_params)
                cursor.execute(target_sql, target_params)
                cursor.execute(data_files_sql, data_files_params)
                cursor.execute(data_preview_sql, data_preview_params)
                ssda_con.commit()
                
            else:
                print("Not importing any other and OBJECT at this moment")
                exit(1)
                # c.close()
                ssda_con.commit()

    print("XXX....")
    ssda_con.close()


<<<<<<< HEAD
populate_scam("/home/nhlavu/nhlavu/da/database/data-archive-database/data/")
=======
populate_scam("/home/sifiso/Downloads/salt_data/scam")
>>>>>>> 4f5d460b
<|MERGE_RESOLUTION|>--- conflicted
+++ resolved
@@ -2,16 +2,9 @@
 import os.path
 
 from astropy.io import fits
-<<<<<<< HEAD
 
 from connection import ssda_connect
 from util.get_information import get_observation_status_id, \
-=======
-import glob
-from connection import ssda_connect
-from util.get_information import get_telescope_id, \
-    get_observation_status_id, \
->>>>>>> 4f5d460b
     get_telescope_observation_id, get_data_category_id, get_last_observation_id, get_last_data_file_id, \
     get_last_target_id
 from util.util import handle_missing_header, dms_degree, hms_degree
@@ -299,13 +292,8 @@
                 exit(1)
                 # c.close()
                 ssda_con.commit()
-
-    print("XXX....")
+                
     ssda_con.close()
 
 
-<<<<<<< HEAD
-populate_scam("/home/nhlavu/nhlavu/da/database/data-archive-database/data/")
-=======
-populate_scam("/home/sifiso/Downloads/salt_data/scam")
->>>>>>> 4f5d460b
+populate_scam("/home/nhlavu/nhlavu/da/database/data-archive-database/data/")