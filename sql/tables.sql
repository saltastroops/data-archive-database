-- MySQL dump 10.13  Distrib 5.7.26, for Linux (x86_64)
--
-- Host: 127.0.0.1    Database: ssda
-- ------------------------------------------------------
-- Server version	5.7.26-0ubuntu0.18.04.1

/*!40101 SET @OLD_CHARACTER_SET_CLIENT=@@CHARACTER_SET_CLIENT */;
/*!40101 SET @OLD_CHARACTER_SET_RESULTS=@@CHARACTER_SET_RESULTS */;
/*!40101 SET @OLD_COLLATION_CONNECTION=@@COLLATION_CONNECTION */;
/*!40101 SET NAMES utf8 */;
/*!40103 SET @OLD_TIME_ZONE=@@TIME_ZONE */;
/*!40103 SET TIME_ZONE='+00:00' */;
/*!40014 SET @OLD_UNIQUE_CHECKS=@@UNIQUE_CHECKS, UNIQUE_CHECKS=0 */;
/*!40014 SET @OLD_FOREIGN_KEY_CHECKS=@@FOREIGN_KEY_CHECKS, FOREIGN_KEY_CHECKS=0 */;
/*!40101 SET @OLD_SQL_MODE=@@SQL_MODE, SQL_MODE='NO_AUTO_VALUE_ON_ZERO' */;
/*!40111 SET @OLD_SQL_NOTES=@@SQL_NOTES, SQL_NOTES=0 */;

--
-- Table structure for table `DataCategory`
--

DROP TABLE IF EXISTS `DataCategory`;
/*!40101 SET @saved_cs_client     = @@character_set_client */;
/*!40101 SET character_set_client = utf8 */;
CREATE TABLE `DataCategory` (
  `dataCategoryId` int(11) NOT NULL AUTO_INCREMENT,
  `dataCategory` varchar(45) DEFAULT NULL,
  PRIMARY KEY (`dataCategoryId`)
) ENGINE=InnoDB DEFAULT CHARSET=utf8;
/*!40101 SET character_set_client = @saved_cs_client */;

--
-- Table structure for table `DataFile`
--

DROP TABLE IF EXISTS `DataFile`;
/*!40101 SET @saved_cs_client     = @@character_set_client */;
/*!40101 SET character_set_client = utf8 */;
CREATE TABLE `DataFile` (
  `dataFileId` int(11) NOT NULL AUTO_INCREMENT,
  `dataCategoryId` int(11) DEFAULT NULL,
  `startTime` varchar(45) DEFAULT NULL,
  `name` varchar(255) DEFAULT NULL,
  `directory` varchar(255) DEFAULT NULL,
  `targetId` int(11) DEFAULT NULL,
  `size` INT DEFAULT NULL,
  `observationId` int(11) DEFAULT NULL,
  PRIMARY KEY (`dataFileId`),
  KEY `fk_DataFileCategory_idx` (`dataCategoryId`),
  KEY `fk_DataFileTarget_idx` (`targetId`),
  KEY `fk_DataFileObservation_idx` (`observationId`),
  CONSTRAINT `fk_DataFileCategory` FOREIGN KEY (`dataCategoryId`) REFERENCES `DataCategory` (`dataCategoryId`) ON DELETE NO ACTION ON UPDATE NO ACTION,
  CONSTRAINT `fk_DataFileObservation` FOREIGN KEY (`observationId`) REFERENCES `Observation` (`observationId`) ON DELETE NO ACTION ON UPDATE NO ACTION,
  CONSTRAINT `fk_DataFileTarget` FOREIGN KEY (`targetId`) REFERENCES `Target` (`targetId`) ON DELETE NO ACTION ON UPDATE NO ACTION
) ENGINE=InnoDB DEFAULT CHARSET=utf8;
/*!40101 SET character_set_client = @saved_cs_client */;

--
-- Table structure for table `DataPreview`
--

DROP TABLE IF EXISTS `DataPreview`;
/*!40101 SET @saved_cs_client     = @@character_set_client */;
/*!40101 SET character_set_client = utf8 */;
CREATE TABLE `DataPreview` (
  `dataPreviewId` int(11) NOT NULL AUTO_INCREMENT,
  `name` varchar(255) DEFAULT NULL,
  `dataFileId` int(11) DEFAULT NULL,
  `orders` varchar(45) DEFAULT NULL,
  PRIMARY KEY (`dataPreviewId`),
  KEY `fk_DataPreviewDataFile_idx` (`dataFileId`),
  CONSTRAINT `fk_DataPreviewDataFile` FOREIGN KEY (`dataFileId`) REFERENCES `DataFile` (`dataFileId`) ON DELETE NO ACTION ON UPDATE NO ACTION
) ENGINE=InnoDB DEFAULT CHARSET=utf8;
/*!40101 SET character_set_client = @saved_cs_client */;

--
-- Table structure for table `HRS`
--

DROP TABLE IF EXISTS `HRS`;
/*!40101 SET @saved_cs_client     = @@character_set_client */;
/*!40101 SET character_set_client = utf8 */;
CREATE TABLE `HRS` (
  `hrsId` int(11) NOT NULL AUTO_INCREMENT,
  `telescopeId` int(11) NOT NULL,
  `amplifierSection` VARCHAR(45) DEFAULT NULL,
  `amplifierTemperature` FLOAT DEFAULT NULL,
  `biasSection` VARCHAR(45) DEFAULT NULL,
  `numberOfAmplifiers` TINYINT DEFAULT NULL,
  `ccdSection` VARCHAR(45) DEFAULT NULL,
  `ccdSummation` VARCHAR(45) DEFAULT NULL,
  `ccdTemperature` FLOAT DEFAULT NULL,
  `ccdType` VARCHAR(45) DEFAULT NULL,
  `dataSection` VARCHAR(45) DEFAULT NULL,
  `dateOfObservation` VARCHAR(45) DEFAULT NULL,
  `detectorMode` VARCHAR(45) DEFAULT NULL,
  `detectorName` VARCHAR(45) DEFAULT NULL,
  `detectorSection` VARCHAR(45) DEFAULT NULL,
  `detectorSerialNumber` VARCHAR(45) DEFAULT NULL,
  `detectorSize` VARCHAR(45) DEFAULT NULL,
  `detectorSoftwareVersion` VARCHAR(45) DEFAULT NULL,
  `exposureMean` FLOAT DEFAULT NULL,
  `exposureMidPoint` FLOAT DEFAULT NULL,
  `exposureTotal` FLOAT DEFAULT NULL,
  `exposureTime` FLOAT DEFAULT NULL,
  `fifCentering` VARCHAR(45) DEFAULT NULL,
  `fifCenteringOffset` FLOAT DEFAULT NULL,
  `fifPortOffset` FLOAT DEFAULT NULL,
  `fifPort` VARCHAR(45) DEFAULT NULL,
  `fifSeparation` FLOAT DEFAULT NULL,
  `focusBlueArm` FLOAT DEFAULT NULL,
  `focusRedArm` FLOAT DEFAULT NULL,
  `gain` FLOAT DEFAULT NULL,
  `gainSet` VARCHAR(45) DEFAULT NULL,
  `iodenStagePosition` VARCHAR(45) DEFAULT NULL,
  `instrumentName` VARCHAR(45) DEFAULT NULL,
  `lstObservation` VARCHAR(45) DEFAULT NULL,
  `numberOfAmplifiersUsed` TINYINT DEFAULT NULL,
  `numberOfCcdsInDetector` TINYINT DEFAULT NULL,
  `nodCount` TINYINT DEFAULT NULL,
  `nodPeriod` FLOAT DEFAULT NULL,
  `nodShuffle` TINYINT DEFAULT NULL,
  `observationMode` VARCHAR(45) DEFAULT NULL,
  `observationType` VARCHAR(45) DEFAULT NULL,
  `pressureDewar` FLOAT DEFAULT NULL,
  `pressureVacuum` FLOAT DEFAULT NULL,
  `prescan` TINYINT DEFAULT NULL,
  `ccdReadoutSpeed` VARCHAR(45) DEFAULT NULL,
  `airTemperature` FLOAT DEFAULT NULL,
  `blueCameraTemperature` FLOAT DEFAULT NULL,
  `collimatorTemperature` FLOAT DEFAULT NULL,
  `echelle` FLOAT DEFAULT NULL,
  `iodineTemperature` FLOAT DEFAULT NULL,
  `opticalBenchTemperature` FLOAT DEFAULT NULL,
  `redCameraTemperature` FLOAT DEFAULT NULL,
  `redMirrorTemperature` FLOAT DEFAULT NULL,
  `vacuumTemperature` FLOAT DEFAULT NULL,
  `startOfObservationTime` VARCHAR(45) DEFAULT NULL,
  `systemTime` VARCHAR(45) DEFAULT NULL,
  `fitsHeaderVersion` VARCHAR(45) DEFAULT NULL,
  PRIMARY KEY (`hrsId`),
  KEY `fk_HRSTelescope_idx` (`telescopeId`),
  CONSTRAINT `fk_HRSTelescope` FOREIGN KEY (`telescopeId`) REFERENCES `Telescope` (`telescopeId`) ON DELETE NO ACTION ON UPDATE NO ACTION
) ENGINE=InnoDB DEFAULT CHARSET=utf8;
/*!40101 SET character_set_client = @saved_cs_client */;

--
-- Table structure for table `RSS`
--

DROP TABLE IF EXISTS `RSS`;
/*!40101 SET @saved_cs_client     = @@character_set_client */;
/*!40101 SET character_set_client = utf8 */;

CREATE TABLE `RSS` (
  `rssId` int(11) NOT NULL AUTO_INCREMENT,
  `telescopeId` int(11) NOT NULL,
  `amplifierSection` VARCHAR(255) DEFAULT NULL,
  `amplifierTemperature` FLOAT DEFAULT NULL,
  `articulationAngle` FLOAT DEFAULT NULL,
  `articulationPitch` FLOAT DEFAULT NULL,
  `articulationRoll` FLOAT DEFAULT NULL,
  `articulationStation` VARCHAR(255) DEFAULT NULL,
  `articulationStationEncoder` FLOAT DEFAULT NULL,
  `articulationMachineState` VARCHAR(255) DEFAULT NULL,
  `amplifierReadoutX` TINYINT DEFAULT NULL,
  `amplifierReadoutY` TINYINT DEFAULT NULL,
  `biasSection` VARCHAR(255) DEFAULT NULL,
  `beamSplitterMachineState` VARCHAR(255) DEFAULT NULL,
  `beamSplitterScale` FLOAT DEFAULT NULL,
  `beamSplitterZero` FLOAT DEFAULT NULL,
  `commandedArticulationStation` FLOAT DEFAULT NULL,
  `detectorFocusPosition` TINYINT DEFAULT NULL,
  `cameraTemperature` FLOAT DEFAULT NULL,
  `numberOfAmplifiers` TINYINT DEFAULT NULL,
  `ccdSection` VARCHAR(255) DEFAULT NULL,
  `ccdSummation` VARCHAR(255) DEFAULT NULL,
  `ccdTemperature` FLOAT DEFAULT NULL,
  `ccdType` VARCHAR(255) DEFAULT NULL,
  `transformationMatrix11` FLOAT DEFAULT NULL,
  `transformationMatrix11A` FLOAT DEFAULT NULL,
  `transformationMatrix12` FLOAT DEFAULT NULL,
  `transformationMatrix12A` FLOAT DEFAULT NULL,
  `transformationMatrix21` FLOAT DEFAULT NULL,
  `transformationMatrix21A` FLOAT DEFAULT NULL,
  `transformationMatrix22` FLOAT DEFAULT NULL,
  `transformationMatrix22A` FLOAT DEFAULT NULL,
  `coldEndTemperature` FLOAT DEFAULT NULL,
  `configMachineState` VARCHAR(255) DEFAULT NULL,
  `collimatorTemperature` FLOAT DEFAULT NULL,
  `pixelCoordinatePointX1` FLOAT DEFAULT NULL,
  `pixelCoordinatePointX1A` FLOAT DEFAULT NULL,
  `pixelCoordinatePointX2` FLOAT DEFAULT NULL,
  `pixelCoordinatePointX2A` FLOAT DEFAULT NULL,
  `rightAscensionPoint1` FLOAT DEFAULT NULL,
  `spatialCoordinatePoint1A` FLOAT DEFAULT NULL,
  `declinationPoint2` FLOAT DEFAULT NULL,
  `spacialCoordinatePoint2A` FLOAT DEFAULT NULL,
  `gnomicProjection1` VARCHAR(255) DEFAULT NULL,
  `cartesianProjection1A` VARCHAR(255) DEFAULT NULL,
  `gnomicProjection2` VARCHAR(255) DEFAULT NULL,
  `cartesianProjection2A` VARCHAR(255) DEFAULT NULL,
  `dataSection` VARCHAR(255) DEFAULT NULL,
  `dateOfObservation` VARCHAR(255) DEFAULT NULL,
  `detectorMode` VARCHAR(255) DEFAULT NULL,
  `detectorSection` VARCHAR(255) DEFAULT NULL,
  `detectorSize` VARCHAR(255) DEFAULT NULL,
  `detectorSoftwareVersion` VARCHAR(255) DEFAULT NULL,
  `coolerBoxTemperature` FLOAT DEFAULT NULL,
  `dispersionAxis` TINYINT DEFAULT NULL,
  `etalonMachineState` VARCHAR(255) DEFAULT NULL,
  `etalon1A` FLOAT DEFAULT NULL,
  `etalon1B` FLOAT DEFAULT NULL,
  `etalon1F` FLOAT DEFAULT NULL,
  `etalon1Mode` VARCHAR(255) DEFAULT NULL,
  `etalon1Wavelength` FLOAT DEFAULT NULL,
  `etalon1X` FLOAT DEFAULT NULL,
  `etalon1Y` FLOAT DEFAULT NULL,
  `etalon1Z` FLOAT DEFAULT NULL,
  `etalon2A` FLOAT DEFAULT NULL,
  `etalon2B` FLOAT DEFAULT NULL,
  `etalon2F` FLOAT DEFAULT NULL,
  `etalon2Mode` VARCHAR(255) DEFAULT NULL,
  `etalon2Wavelength` FLOAT DEFAULT NULL,
  `etalon2X` FLOAT DEFAULT NULL,
  `etalon2Y` FLOAT DEFAULT NULL,
  `etalon2Z` FLOAT DEFAULT NULL,
  `exposureTime` FLOAT DEFAULT NULL,
  `filterStation` TINYINT DEFAULT NULL,
  `filterMachineState` VARCHAR(255) DEFAULT NULL,
  `filterPosition` TINYINT DEFAULT NULL,
  `filterBarcode` VARCHAR(255) DEFAULT NULL,
  `filterStationSteps` FLOAT DEFAULT NULL,
  `filterStationVolts` FLOAT DEFAULT NULL,
  `filterMagazineSteps` TINYINT DEFAULT NULL,
  `filterMagazineVolts` FLOAT DEFAULT NULL,
  `focusPosition` FLOAT DEFAULT NULL,
  `focusPositionSteps` FLOAT DEFAULT NULL,
  `focusPositionVolts` FLOAT DEFAULT NULL,
  `focusMachineState` VARCHAR(255) DEFAULT NULL,
  `focusVolts` FLOAT DEFAULT NULL,
  `focusSteps` TINYINT DEFAULT NULL,
  `gain` FLOAT DEFAULT NULL,
  `gain1` FLOAT DEFAULT NULL,
  `gainSet` VARCHAR(255) DEFAULT NULL,
  `gratingMagazineSteps` TINYINT DEFAULT NULL,
  `gratingMagazineVolts` FLOAT DEFAULT NULL,
  `gratingRotationAngle` FLOAT DEFAULT NULL,
  `gratingStation` VARCHAR(255) DEFAULT NULL,
  `gratingStationSteps` FLOAT DEFAULT NULL,
  `gratingStationVolts` FLOAT DEFAULT NULL,
  `gratingMachineState` VARCHAR(255) DEFAULT NULL,
  `gratingRotationAngleSteps` TINYINT DEFAULT NULL,
  `grating` VARCHAR(255) DEFAULT NULL,
  `gratingAngle` FLOAT DEFAULT NULL,
  `halfWaveSteps` TINYINT DEFAULT NULL,
  `halfWaveAngle` FLOAT DEFAULT NULL,
  `halfWaveStation` VARCHAR(255) DEFAULT NULL,
  `halfWaveStationEncoder` FLOAT DEFAULT NULL,
  `imageId` VARCHAR(255) DEFAULT NULL,
  `instrumentName` VARCHAR(255) DEFAULT NULL,
  `julianDate` FLOAT DEFAULT NULL,
  `lstObservation` VARCHAR(255) DEFAULT NULL,
  `slitmaskBarcode` VARCHAR(255) DEFAULT NULL,
  `slitmaskType` VARCHAR(255) DEFAULT NULL,
  `numberOfCcds` TINYINT DEFAULT NULL,
  `numberOfExtensions` TINYINT DEFAULT NULL,
  `numberOfWindows` INT DEFAULT NULL,
  `objectName` VARCHAR(255) DEFAULT NULL,
  `observationMode` VARCHAR(255) DEFAULT NULL,
  `observationType` VARCHAR(255) DEFAULT NULL,
  `pfsiControlSystemVersion` VARCHAR(255) DEFAULT NULL,
  `pixelScale` FLOAT DEFAULT NULL,
  `polarizationConfig` VARCHAR(255) DEFAULT NULL,
  `pfsiProcedure` VARCHAR(255) DEFAULT NULL,
  `pupilEnd` FLOAT DEFAULT NULL,
  `quaterWaveSteps` TINYINT DEFAULT NULL,
  `quaterWaveAngle` FLOAT DEFAULT NULL,
  `quaterWaveStation` VARCHAR(255) DEFAULT NULL,
  `quaterWaveStationEncoder` VARCHAR(255) DEFAULT NULL,
  `noiseReadout` FLOAT DEFAULT NULL,
  `ccdReadoutSpeed` VARCHAR(255) DEFAULT NULL,
  `pixelSaturation` TINYINT DEFAULT NULL,
  `shutterMachineState` VARCHAR(255) DEFAULT NULL,
  `slitmaskStation` FLOAT DEFAULT NULL,
  `slitmaskStationSteps` FLOAT DEFAULT NULL,
  `slitmaskStationVolts` FLOAT DEFAULT NULL,
  `slitmasMachineState` VARCHAR(255) DEFAULT NULL,
  `slitmaskMagazineSteps` TINYINT DEFAULT NULL,
  `slitmaskVolts` FLOAT DEFAULT NULL,
<<<<<<< HEAD
  `startOfObservationTime` VARCHAR(255) DEFAULT NULL,
  `systemTyme` VARCHAR(255) DEFAULT NULL,
  `fitsHeaderVersion` VARCHAR(255) DEFAULT NULL,
  `spatialCoordinate` VARCHAR(255) DEFAULT NULL,
  `waveplateMachineState` VARCHAR(255) DEFAULT NULL,
  `polarimetryProcedurePattern` VARCHAR(255) DEFAULT NULL,
=======
  `startOfObservationTime` VARCHAR(45) DEFAULT NULL,
  `systemTime` VARCHAR(45) DEFAULT NULL,
  `fitsHeaderVersion` VARCHAR(45) DEFAULT NULL,
  `spatialCoordinate` VARCHAR(45) DEFAULT NULL,
  `waveplateMachineState` VARCHAR(45) DEFAULT NULL,
  `polarimetryProcedurePattern` VARCHAR(45) DEFAULT NULL,
>>>>>>> 4f5d460b
  `crossTalk` FLOAT DEFAULT NULL,
  PRIMARY KEY (`rssId`),
  KEY `fk_RSSTelescope_idx` (`telescopeId`),
  CONSTRAINT `fk_RSSTelescope` FOREIGN KEY (`telescopeId`) REFERENCES `Telescope` (`telescopeId`) ON DELETE NO ACTION ON UPDATE NO ACTION
) ENGINE=InnoDB DEFAULT CHARSET=utf8;
/*!40101 SET character_set_client = @saved_cs_client */;

--
-- Table structure for table `RSS`
--

DROP TABLE IF EXISTS `Salticam`;
/*!40101 SET @saved_cs_client     = @@character_set_client */;
/*!40101 SET character_set_client = utf8 */;
CREATE TABLE `Salticam` (
  `salticamId` int(11) NOT NULL AUTO_INCREMENT,
  `telescopeId` int(11) NOT NULL,
  `amplifierSection` VARCHAR(45) DEFAULT NULL,
  `amplifierTemperature` FLOAT DEFAULT NULL,
  `amplifierReadoutX` TINYINT DEFAULT NULL,
  `amplifierReadoutY` TINYINT DEFAULT NULL,
  `biasSection` VARCHAR(45) DEFAULT NULL,
  `beamSplitterScale` FLOAT DEFAULT NULL,
  `beamSplitterZero` FLOAT DEFAULT NULL,
  `detectorFocusPosition` INT DEFAULT NULL,
  `numberOfAmplifiers` TINYINT DEFAULT NULL,
  `ccdSection` VARCHAR(45) DEFAULT NULL,
  `ccdSummation` VARCHAR(45) DEFAULT NULL,
  `ccdTemperature` FLOAT DEFAULT NULL,
  `ccdType` VARCHAR(45) DEFAULT NULL,
  `transformationMatrix11` FLOAT DEFAULT NULL,
  `transformationMatrix11A` FLOAT DEFAULT NULL,
  `transformationMatrix12` FLOAT DEFAULT NULL,
  `transformationMatrix12A` FLOAT DEFAULT NULL,
  `transformationMatrix21` FLOAT DEFAULT NULL,
  `transformationMatrix21A` FLOAT DEFAULT NULL,
  `transformationMatrix22` FLOAT DEFAULT NULL,
  `transformationMatrix22A` FLOAT DEFAULT NULL,
  `coldEndTemperature` FLOAT DEFAULT NULL,
  `pixelCoordinatePointX1` FLOAT DEFAULT NULL,
  `pixelCoordinatePointX1A` FLOAT DEFAULT NULL,
  `pixelCoordinatePointX2` FLOAT DEFAULT NULL,
  `pixelCoordinatePointX2A` FLOAT DEFAULT NULL,
  `rightAsertionPoint1` FLOAT DEFAULT NULL,
  `spatialCoordinatePoint1A` FLOAT DEFAULT NULL,
  `declanationPoint2` FLOAT DEFAULT NULL,
  `spacialCoordinatePoint2A` FLOAT DEFAULT NULL,
  `gnomicProjection1` VARCHAR(45) DEFAULT NULL,
  `cartesianProjection1A` VARCHAR(45) DEFAULT NULL,
  `gnomicProjection2` VARCHAR(45) DEFAULT NULL,
  `cartesianProjection2A` VARCHAR(45) DEFAULT NULL,
  `anglesDegreesAlways1` VARCHAR(45) DEFAULT NULL,
  `anglesDegreesAlways2` VARCHAR(45) DEFAULT NULL,
  `dataSection` VARCHAR(45) DEFAULT NULL,
  `dateOfObservation` VARCHAR(45) DEFAULT NULL,
  `detectorMode` VARCHAR(45) DEFAULT NULL,
  `detectorSection` VARCHAR(45) DEFAULT NULL,
  `detectorSize` VARCHAR(45) DEFAULT NULL,
  `detectorSoftwareVersion` VARCHAR(45) DEFAULT NULL,
  `coolerBoxTemperature` FLOAT DEFAULT NULL,
  `exposureTime` FLOAT DEFAULT NULL,
  `filterPosition` TINYINT DEFAULT NULL,
  `filterName` VARCHAR(45) DEFAULT NULL,
  `gain` FLOAT DEFAULT NULL,
  `gain1` FLOAT DEFAULT NULL,
  `gainSet` VARCHAR(45) DEFAULT NULL,
  `imageId` VARCHAR(45) DEFAULT NULL,
  `instrumentName` VARCHAR(45) DEFAULT NULL,
  `julianDate` FLOAT DEFAULT NULL,
  `lstObservation` VARCHAR(45) DEFAULT NULL,
  `numberOfCcds` TINYINT DEFAULT NULL,
  `numberOfExtensions` TINYINT DEFAULT NULL,
  `numberOfWindows` INT DEFAULT NULL,
  `objectName` VARCHAR(45) DEFAULT NULL,
  `observationMode` VARCHAR(45) DEFAULT NULL,
  `observationType` VARCHAR(45) DEFAULT NULL,
  `pixelScale` FLOAT DEFAULT NULL,
  `pupilEnd` FLOAT DEFAULT NULL,
  `noiseReadout` FLOAT DEFAULT NULL,
  `ccdReadoutSpeed` VARCHAR(45) DEFAULT NULL,
  `pixelSaturation` TINYINT DEFAULT NULL,
  `startOfObservationTime` VARCHAR(45) DEFAULT NULL,
  `systemTime` VARCHAR(45) DEFAULT NULL,
  `fitsHeaderVersion` VARCHAR(45) DEFAULT NULL,
  `spatialCoordinate` VARCHAR(45) DEFAULT NULL,
  `crossTalk` FLOAT DEFAULT NULL,
  PRIMARY KEY (`salticamId`),
  KEY `fk_SalticamTelescope_idx` (`telescopeId`),
  CONSTRAINT `fk_SalticamTelescope` FOREIGN KEY (`telescopeId`) REFERENCES `Telescope` (`telescopeId`) ON DELETE NO ACTION ON UPDATE NO ACTION
) ENGINE=InnoDB DEFAULT CHARSET=utf8;
/*!40101 SET character_set_client = @saved_cs_client */;

--
-- Table structure for table `Institution`
--

DROP TABLE IF EXISTS `Institution`;
/*!40101 SET @saved_cs_client     = @@character_set_client */;
/*!40101 SET character_set_client = utf8 */;
CREATE TABLE `Institution` (
  `institutionId` int(11) NOT NULL AUTO_INCREMENT,
  `institutionName` varchar(45) DEFAULT NULL,
  PRIMARY KEY (`institutionId`)
) ENGINE=InnoDB DEFAULT CHARSET=utf8;
/*!40101 SET character_set_client = @saved_cs_client */;

--
-- Table structure for table `Observation`
--

DROP TABLE IF EXISTS `Observation`;
/*!40101 SET @saved_cs_client     = @@character_set_client */;
/*!40101 SET character_set_client = utf8 */;
CREATE TABLE `Observation` (
  `observationId` int(11) NOT NULL AUTO_INCREMENT,
  `telescopeId` int(11) DEFAULT NULL,
  `telescopeObservationId` varchar(45) DEFAULT NULL,
  `startTime` varchar(45) DEFAULT NULL,
  `observationStatusId` int(11) DEFAULT NULL,
  PRIMARY KEY (`observationId`),
  KEY `fk_observationStatus_idx` (`observationStatusId`),
  KEY `fk_ObservationTelescope_idx` (`telescopeId`),
  CONSTRAINT `fk_ObservationTelescope` FOREIGN KEY (`telescopeId`) REFERENCES `Telescope` (`telescopeId`) ON DELETE NO ACTION ON UPDATE NO ACTION,
  CONSTRAINT `fk_observationStatus` FOREIGN KEY (`observationStatusId`) REFERENCES `ObservationStatus` (`observationStatusId`) ON DELETE NO ACTION ON UPDATE NO ACTION
) ENGINE=InnoDB DEFAULT CHARSET=utf8;
/*!40101 SET character_set_client = @saved_cs_client */;

--
-- Table structure for table `ObservationStatus`
--

DROP TABLE IF EXISTS `ObservationStatus`;
/*!40101 SET @saved_cs_client     = @@character_set_client */;
/*!40101 SET character_set_client = utf8 */;
CREATE TABLE `ObservationStatus` (
  `observationStatusId` int(11) NOT NULL,
  `status` varchar(45) DEFAULT NULL,
  PRIMARY KEY (`observationStatusId`)
) ENGINE=InnoDB DEFAULT CHARSET=utf8;
/*!40101 SET character_set_client = @saved_cs_client */;

--
-- Table structure for table `Proposal`
--

DROP TABLE IF EXISTS `Proposal`;
/*!40101 SET @saved_cs_client     = @@character_set_client */;
/*!40101 SET character_set_client = utf8 */;
CREATE TABLE `Proposal` (
  `proposalId` int(11) NOT NULL AUTO_INCREMENT,
  `proposalCode` varchar(45) DEFAULT NULL,
  `date` varchar(45) DEFAULT NULL,
  `principalInvestigatorGivenName` varchar(45) DEFAULT NULL,
  `principalInvestigatorFamilyName` varchar(45) DEFAULT NULL,
  `title` varchar(255) DEFAULT NULL,
  `lastUpdated` timestamp NOT NULL DEFAULT CURRENT_TIMESTAMP ON UPDATE CURRENT_TIMESTAMP,
  PRIMARY KEY (`proposalId`)
) ENGINE=InnoDB DEFAULT CHARSET=utf8;
/*!40101 SET character_set_client = @saved_cs_client */;

--
-- Table structure for table `ProposalInvestigator`
--

DROP TABLE IF EXISTS `ProposalInvestigator`;
/*!40101 SET @saved_cs_client     = @@character_set_client */;
/*!40101 SET character_set_client = utf8 */;
CREATE TABLE `ProposalInvestigator` (
  `proposalId` int(11) NOT NULL,
  `userId` int(11) DEFAULT NULL,
  PRIMARY KEY (`proposalId`),
  KEY `fk_ProposalInvestigatorUser_idx` (`userId`),
  CONSTRAINT `fk_ProposalInvestigatorProposal` FOREIGN KEY (`proposalId`) REFERENCES `Proposal` (`proposalId`) ON DELETE NO ACTION ON UPDATE NO ACTION,
  CONSTRAINT `fk_ProposalInvestigatorUser` FOREIGN KEY (`userId`) REFERENCES `User` (`userId`) ON DELETE NO ACTION ON UPDATE NO ACTION
) ENGINE=InnoDB DEFAULT CHARSET=utf8;
/*!40101 SET character_set_client = @saved_cs_client */;

--
-- Table structure for table `Target`
--

DROP TABLE IF EXISTS `Target`;
/*!40101 SET @saved_cs_client     = @@character_set_client */;
/*!40101 SET character_set_client = utf8 */;
CREATE TABLE `Target` (
  `targetId` int(11) NOT NULL AUTO_INCREMENT,
  `name` varchar(255) DEFAULT NULL,
  `rightAscension` float DEFAULT NULL,
  `declination` float DEFAULT NULL,
  `position` point DEFAULT NULL,
  `targetTypeId` int(11) DEFAULT NULL,
  PRIMARY KEY (`targetId`),
  KEY `fk_TargetType_idx` (`targetTypeId`),
  CONSTRAINT `fk_TargetType` FOREIGN KEY (`targetTypeId`) REFERENCES `TargetType` (`targetTypeId`) ON DELETE NO ACTION ON UPDATE NO ACTION
) ENGINE=InnoDB DEFAULT CHARSET=utf8;
/*!40101 SET character_set_client = @saved_cs_client */;

--
-- Table structure for table `TargetType`
--

DROP TABLE IF EXISTS `TargetType`;
/*!40101 SET @saved_cs_client     = @@character_set_client */;
/*!40101 SET character_set_client = utf8 */;
CREATE TABLE `TargetType` (
  `targetTypeId` int(11) NOT NULL AUTO_INCREMENT,
  `numericValue` varchar(45) DEFAULT NULL,
  `explanation` varchar(45) DEFAULT NULL,
  PRIMARY KEY (`targetTypeId`)
) ENGINE=InnoDB DEFAULT CHARSET=utf8;
/*!40101 SET character_set_client = @saved_cs_client */;

--
-- Table structure for table `Telescope`
--

DROP TABLE IF EXISTS `Telescope`;
/*!40101 SET @saved_cs_client     = @@character_set_client */;
/*!40101 SET character_set_client = utf8 */;
CREATE TABLE `Telescope` (
  `telescopeId` int(11) NOT NULL AUTO_INCREMENT,
  `telescopeName` varchar(45) NOT NULL,
  `ownerId` int(11) DEFAULT NULL,
  PRIMARY KEY (`telescopeId`),
  KEY `fk_TelescopeInstitute_idx` (`ownerId`),
  CONSTRAINT `fk_TelescopeInstitute` FOREIGN KEY (`ownerId`) REFERENCES `Institution` (`institutionId`) ON DELETE NO ACTION ON UPDATE NO ACTION
) ENGINE=InnoDB DEFAULT CHARSET=utf8;
/*!40101 SET character_set_client = @saved_cs_client */;

--
-- Table structure for table `User`
--

DROP TABLE IF EXISTS `User`;
/*!40101 SET @saved_cs_client     = @@character_set_client */;
/*!40101 SET character_set_client = utf8 */;
CREATE TABLE `User` (
  `userId` int(11) NOT NULL AUTO_INCREMENT,
  `institutionId` int(11) DEFAULT NULL,
  `institutionUserId` varchar(45) DEFAULT NULL,
  `givenName` varchar(45) DEFAULT NULL,
  `familyName` varchar(45) DEFAULT NULL,
  PRIMARY KEY (`userId`),
  KEY `fk_UserInstitution_idx` (`institutionId`),
  CONSTRAINT `fk_UserInstitution` FOREIGN KEY (`institutionId`) REFERENCES `Institution` (`institutionId`) ON DELETE NO ACTION ON UPDATE NO ACTION
) ENGINE=InnoDB DEFAULT CHARSET=utf8;
/*!40101 SET character_set_client = @saved_cs_client */;
/*!40103 SET TIME_ZONE=@OLD_TIME_ZONE */;

/*!40101 SET SQL_MODE=@OLD_SQL_MODE */;
/*!40014 SET FOREIGN_KEY_CHECKS=@OLD_FOREIGN_KEY_CHECKS */;
/*!40014 SET UNIQUE_CHECKS=@OLD_UNIQUE_CHECKS */;
/*!40101 SET CHARACTER_SET_CLIENT=@OLD_CHARACTER_SET_CLIENT */;
/*!40101 SET CHARACTER_SET_RESULTS=@OLD_CHARACTER_SET_RESULTS */;
/*!40101 SET COLLATION_CONNECTION=@OLD_COLLATION_CONNECTION */;
/*!40111 SET SQL_NOTES=@OLD_SQL_NOTES */;

-- Dump completed on 2019-05-24  9:58:50<|MERGE_RESOLUTION|>--- conflicted
+++ resolved
@@ -151,7 +151,6 @@
 DROP TABLE IF EXISTS `RSS`;
 /*!40101 SET @saved_cs_client     = @@character_set_client */;
 /*!40101 SET character_set_client = utf8 */;
-
 CREATE TABLE `RSS` (
   `rssId` int(11) NOT NULL AUTO_INCREMENT,
   `telescopeId` int(11) NOT NULL,
@@ -288,21 +287,12 @@
   `slitmasMachineState` VARCHAR(255) DEFAULT NULL,
   `slitmaskMagazineSteps` TINYINT DEFAULT NULL,
   `slitmaskVolts` FLOAT DEFAULT NULL,
-<<<<<<< HEAD
-  `startOfObservationTime` VARCHAR(255) DEFAULT NULL,
-  `systemTyme` VARCHAR(255) DEFAULT NULL,
-  `fitsHeaderVersion` VARCHAR(255) DEFAULT NULL,
-  `spatialCoordinate` VARCHAR(255) DEFAULT NULL,
-  `waveplateMachineState` VARCHAR(255) DEFAULT NULL,
-  `polarimetryProcedurePattern` VARCHAR(255) DEFAULT NULL,
-=======
   `startOfObservationTime` VARCHAR(45) DEFAULT NULL,
   `systemTime` VARCHAR(45) DEFAULT NULL,
   `fitsHeaderVersion` VARCHAR(45) DEFAULT NULL,
   `spatialCoordinate` VARCHAR(45) DEFAULT NULL,
   `waveplateMachineState` VARCHAR(45) DEFAULT NULL,
   `polarimetryProcedurePattern` VARCHAR(45) DEFAULT NULL,
->>>>>>> 4f5d460b
   `crossTalk` FLOAT DEFAULT NULL,
   PRIMARY KEY (`rssId`),
   KEY `fk_RSSTelescope_idx` (`telescopeId`),
